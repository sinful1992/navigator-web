--- conflicted
+++ resolved
@@ -14,9 +14,6 @@
   cleanupOldNotifications,
 } from "./services/reminderScheduler";
 import { DEFAULT_BONUS_SETTINGS } from "./utils/bonusCalculator";
-<<<<<<< HEAD
-import { setProtectionFlag, clearProtectionFlag } from "./utils/protectionFlags";
-=======
 import {
   setProtectionFlag,
   clearProtectionFlag,
@@ -46,7 +43,6 @@
 import { SettingsService } from './services/SettingsService';
 import { BackupService } from './services/BackupService';
 import { SyncService } from './services/SyncService';
->>>>>>> 97346a2e
 
 const STORAGE_KEY = "navigator_state_v5";
 const CURRENT_SCHEMA_VERSION = 5;
@@ -295,333 +291,6 @@
     };
   }, [submitOperation, deviceId]);
 
-<<<<<<< HEAD
-    const t = setTimeout(async () => {
-      try {
-        // Add schema version and owner signature before saving
-        const stateToSave: any = {
-          ...baseState,
-          _schemaVersion: CURRENT_SCHEMA_VERSION
-        };
-
-        // Add immutable owner signature if authenticated
-        if (ownerUserIdRef.current) {
-          stateToSave._ownerUserId = ownerUserIdRef.current;
-          // Create tamper-detection hash: hash(userId + timestamp + data checksum)
-          const dataChecksum = JSON.stringify({
-            addressCount: baseState.addresses.length,
-            completionCount: baseState.completions.length,
-            listVersion: baseState.currentListVersion
-          });
-          const signatureInput = `${ownerUserIdRef.current}|${dataChecksum}`;
-          stateToSave._ownerChecksum = btoa(signatureInput).slice(0, 32);
-        }
-
-        await storageManager.queuedSet(STORAGE_KEY, stateToSave);
-
-      } catch (error: unknown) {
-        logger.error('Failed to persist state to IndexedDB:', error);
-      }
-    }, 150);
-
-    return () => clearTimeout(t);
-  }, [baseState, loading]);
-
-  // ---- optimistic update helpers ----
-  const addOptimisticUpdate = React.useCallback(
-    (
-      operation: "create" | "update" | "delete",
-      entity: "completion" | "arrangement" | "address" | "session",
-      data: any,
-      operationId?: string
-    ): string => {
-      const id = operationId || generateOperationId(operation, entity, data);
-      const timestamp = new Date().toISOString();
-
-      const update: StateUpdate = {
-        id,
-        timestamp,
-        type: "optimistic",
-        operation,
-        entity,
-        data,
-      };
-
-      setOptimisticState((prev) => {
-        const updates = new Map(prev.updates);
-        updates.set(id, update);
-        return {
-          updates,
-          pendingOperations: new Set([...prev.pendingOperations, id]),
-        };
-      });
-
-      return id;
-    },
-    []
-  );
-
-  const confirmOptimisticUpdate = React.useCallback(
-    (operationId: string, confirmedData?: any) => {
-      setOptimisticState((prev) => {
-        const updates = new Map(prev.updates);
-        const pendingOperations = new Set(prev.pendingOperations);
-
-        const existing = updates.get(operationId);
-        if (existing) {
-          updates.set(operationId, {
-            ...existing,
-            type: "confirmed",
-            data: confirmedData || existing.data,
-          });
-        }
-
-        pendingOperations.delete(operationId);
-
-        return { updates, pendingOperations };
-      });
-
-      // Clean up confirmed updates after a delay
-      setTimeout(() => {
-        setOptimisticState((prev) => {
-          const updates = new Map(prev.updates);
-          updates.delete(operationId);
-          return { ...prev, updates };
-        });
-      }, 5000);
-    },
-    []
-  );
-
-  const revertOptimisticUpdate = React.useCallback(
-    (operationId: string, reason?: string) => {
-      logger.debug(`Reverting optimistic update ${operationId}:`, reason);
-
-      setOptimisticState((prev) => {
-        const updates = new Map(prev.updates);
-        const pendingOperations = new Set(prev.pendingOperations);
-
-        const existing = updates.get(operationId);
-        if (existing) {
-          updates.set(operationId, {
-            ...existing,
-            type: "reverted",
-          });
-        }
-
-        pendingOperations.delete(operationId);
-
-        return { updates, pendingOperations };
-      });
-
-      // Clean up reverted updates after a short delay
-      setTimeout(() => {
-        setOptimisticState((prev) => {
-          const updates = new Map(prev.updates);
-          updates.delete(operationId);
-          return { ...prev, updates };
-        });
-      }, 1000);
-    },
-    []
-  );
-
-  const clearOptimisticUpdates = React.useCallback(() => {
-    setOptimisticState({
-      updates: new Map(),
-      pendingOperations: new Set(),
-    });
-  }, []);
-
-  // ---------------- enhanced actions ----------------
-
-  /** Import a new Excel list: bump list version with option to preserve completions. */
-  const setAddresses = React.useCallback(
-    (rows: AddressRow[], preserveCompletions = true) => {
-      logger.info(`🔄 IMPORT START: Importing ${rows.length} addresses, preserveCompletions=${preserveCompletions}`);
-
-      // 🔧 CRITICAL FIX: Prevent import while address is active
-      if (baseState.activeIndex !== null) {
-        const activeAddress = baseState.addresses[baseState.activeIndex];
-        logger.error(`❌ IMPORT BLOCKED: Cannot import while address is active: "${activeAddress?.address}"`);
-        showError(`Please complete or cancel the active address before importing a new list.`);
-        return;
-      }
-
-      // 🔧 CRITICAL FIX: Set import protection flag to prevent cloud sync override
-      const importTime = setProtectionFlag('navigator_import_in_progress');
-      logger.info('🛡️ IMPORT PROTECTION ACTIVATED:', new Date(importTime).toISOString());
-
-      const operationId = generateOperationId("update", "address", {
-        type: "bulk_import",
-        count: rows.length,
-        preserve: preserveCompletions,
-      });
-
-      // 🔧 FIX: Validate rows before applying
-      const validRows = Array.isArray(rows) ? rows.filter(validateAddressRow) : [];
-
-      logger.info(`🔄 IMPORT VALIDATION: ${validRows.length} valid out of ${rows.length} total`);
-
-      if (validRows.length === 0) {
-        logger.warn('No valid addresses to import');
-        return;
-      }
-
-      // Apply optimistically
-      addOptimisticUpdate(
-        "update",
-        "address",
-        { addresses: validRows, bumpVersion: true, preserveCompletions },
-        operationId
-      );
-
-      // Apply to base state
-      setBaseState((s) => {
-        const newListVersion = (typeof s.currentListVersion === "number" ? s.currentListVersion : 1) + 1;
-        logger.info(`🔄 IMPORT BASE STATE UPDATE: addresses=${validRows.length}, preserveCompletions=${preserveCompletions}, oldCompletions=${s.completions.length}, newListVersion=${newListVersion}`);
-
-        // Active protection should prevent this from happening while address is active
-        if (s.activeIndex !== null) {
-          logger.error(`❌ IMPORT WHILE ACTIVE: This should never happen! activeIndex=${s.activeIndex}, protection should be blocking this`);
-        }
-
-        const newState = {
-          ...s,
-          addresses: validRows,
-          activeIndex: null,
-          activeStartTime: null, // 🔧 CRITICAL FIX: Clear activeStartTime when clearing activeIndex
-          currentListVersion: newListVersion,
-          completions: preserveCompletions ? s.completions : [],
-        };
-
-        logger.info(`🔄 IMPORT RESULT STATE: addresses=${newState.addresses.length}, completions=${newState.completions.length}, listVersion=${newState.currentListVersion}`);
-        return newState;
-      });
-
-      // Confirm immediately for local operations
-      confirmOptimisticUpdate(operationId);
-
-      // 🔥 DELTA SYNC: Submit operation to cloud immediately
-      if (submitOperation) {
-        submitOperation({
-          type: 'ADDRESS_BULK_IMPORT',
-          payload: {
-            addresses: validRows,
-            newListVersion: (typeof baseState.currentListVersion === "number" ? baseState.currentListVersion : 1) + 1,
-            preserveCompletions
-          }
-        }).catch(err => {
-          logger.error('Failed to submit bulk import operation:', err);
-        });
-      }
-
-      // 🔧 CRITICAL FIX: Clear import protection flag after a delay to allow state to settle
-      setTimeout(() => {
-        clearProtectionFlag('navigator_import_in_progress');
-        logger.info('🛡️ IMPORT PROTECTION CLEARED after import completion');
-      }, 2000); // 2 second protection window
-    },
-    [addOptimisticUpdate, confirmOptimisticUpdate, submitOperation, baseState.activeIndex, baseState.addresses]
-  );
-
-  /** Add a single address (used by Arrangements "manual address"). Returns new index. */
-  const addAddress = React.useCallback(
-    (addressRow: AddressRow): Promise<number> => {
-      return new Promise<number>((resolve) => {
-        // 🔧 FIX: Validate address before adding
-        if (!validateAddressRow(addressRow)) {
-          resolve(-1);
-          return;
-        }
-
-        const operationId = generateOperationId("create", "address", addressRow);
-
-        // Apply optimistically
-        addOptimisticUpdate("create", "address", addressRow, operationId);
-
-        // Apply to base state
-        setBaseState((s) => {
-          const newAddresses = [...s.addresses, addressRow];
-          const newIndex = newAddresses.length - 1;
-
-          // Resolve immediately with the new index
-          confirmOptimisticUpdate(operationId);
-          resolve(newIndex);
-
-          return { ...s, addresses: newAddresses };
-        });
-
-        // 🔥 DELTA SYNC: Submit operation to cloud immediately
-        if (submitOperation) {
-          submitOperation({
-            type: 'ADDRESS_ADD',
-            payload: { address: addressRow }
-          }).catch(err => {
-            logger.error('Failed to submit address add operation:', err);
-            // Don't throw - operation is saved locally and will retry
-          });
-        }
-      });
-    },
-    [addOptimisticUpdate, confirmOptimisticUpdate, submitOperation]
-  );
-
-  const setActive = React.useCallback((idx: number) => {
-    // 🔧 CRITICAL FIX: Set protection flag (no timeout - cleared on Complete/Cancel)
-    setProtectionFlag('navigator_active_protection');
-
-    const now = new Date().toISOString();
-    let shouldSubmit = false;
-
-    setBaseState((s) => {
-      const address = s.addresses[idx];
-
-      // Check if there's already an active address
-      if (s.activeIndex !== null && s.activeIndex !== idx) {
-        const currentActiveAddress = s.addresses[s.activeIndex];
-        logger.warn(`Cannot start address #${idx} - address #${s.activeIndex} "${currentActiveAddress?.address}" is already active`);
-        showWarning(`Please complete or cancel the current active address first`);
-        localStorage.removeItem('navigator_active_protection');
-        return s; // Don't change state
-      }
-
-      // Check if this address is already completed (cross-device protection)
-      if (address) {
-        const isCompleted = s.completions.some(c =>
-          c.index === idx &&
-          (c.listVersion || s.currentListVersion) === s.currentListVersion
-        );
-
-        if (isCompleted) {
-          logger.warn(`Cannot set active - address at index ${idx} is already completed`);
-          showWarning(`This address is already completed`);
-          localStorage.removeItem('navigator_active_protection');
-          return s; // Don't change state
-        }
-      }
-
-      logger.info(`📍 STARTING CASE: Address #${idx} "${address?.address}" at ${now} - SYNC BLOCKED until Complete/Cancel`);
-      shouldSubmit = true;
-
-      return { ...s, activeIndex: idx, activeStartTime: now };
-    });
-
-    // 🔥 DELTA SYNC: Submit operation to cloud immediately (AFTER state update)
-    if (shouldSubmit && submitOperation) {
-      submitOperation({
-        type: 'ACTIVE_INDEX_SET',
-        payload: { index: idx, startTime: now }
-      }).catch(err => {
-        logger.error('Failed to submit active index operation:', err);
-      });
-    }
-  }, [submitOperation]);
-
-  const cancelActive = React.useCallback(() => {
-    // 🔧 FIX: Clear protection to resume cloud sync
-    clearProtectionFlag('navigator_active_protection');
-=======
   // ---- Call extracted hooks ----
 
   // 3. Completion state (create, update, delete completions)
@@ -656,7 +325,6 @@
     services: servicesAndRepos?.services,
     repositories: servicesAndRepos?.repositories,
   });
->>>>>>> 97346a2e
 
   // 6. Settings state (subscription, reminder, bonus settings)
   const settingsState = useSettingsState({
@@ -699,267 +367,6 @@
     return () => clearInterval(cleanupInterval);
   }, []);
 
-<<<<<<< HEAD
-  const complete = React.useCallback(
-    async (index: number, outcome: Outcome, amount?: string, arrangementId?: string, caseReference?: string, numberOfCases?: number, enforcementFees?: number[]): Promise<string> => {
-      // Validate index is a valid number
-      if (!Number.isInteger(index) || index < 0) {
-        const error = `Invalid index: ${index}. Index must be a non-negative integer.`;
-        logger.error(error);
-        showError('Invalid address index. Please refresh and try again.');
-        throw new Error(error);
-      }
-
-      // Check array bounds
-      const currentState = baseState;
-      if (index >= currentState.addresses.length) {
-        const error = `Index ${index} out of bounds. Total addresses: ${currentState.addresses.length}`;
-        logger.error(error);
-        showError('Address not found. The list may have changed. Please refresh.');
-        throw new Error(error);
-      }
-
-      // Check if completion is already pending for this index
-      if (pendingCompletionsRef.current.has(index)) {
-        throw new Error(`Completion already pending for index ${index}`);
-      }
-
-      // Check if address exists and has valid data
-      const address = currentState.addresses[index];
-      if (!address || !address.address) {
-        const error = `Address at index ${index} is invalid or empty`;
-        logger.error(error);
-        showError('Invalid address data. Please refresh and try again.');
-        throw new Error(error);
-      }
-
-      // Check if already completed (timestamp-based check)
-      const existingCompletion = currentState.completions.find(
-        (c) => c.address === address.address && c.listVersion === currentState.currentListVersion
-      );
-
-      if (existingCompletion) {
-        // If there's an existing completion, check if it's recent (within last 30 seconds)
-        // This prevents rapid duplicate submissions but allows legitimate re-completion
-        const existingTime = new Date(existingCompletion.timestamp).getTime();
-        const now = Date.now();
-        const timeDiff = now - existingTime;
-
-        if (timeDiff < 30000) { // 30 seconds
-          showWarning(`Address "${address.address}" was already completed ${Math.round(timeDiff/1000)} seconds ago`);
-          return Promise.reject(); // Exit early but maintain function signature
-        }
-
-        logger.info(`🔄 RE-COMPLETING: Address "${address.address}" was previously completed ${new Date(existingCompletion.timestamp).toLocaleString()}, allowing new completion`);
-      }
-
-      const nowISO = new Date().toISOString();
-
-      // Calculate time spent on this case if it was the active one
-      let timeSpentSeconds: number | undefined;
-      if (currentState.activeIndex === index && currentState.activeStartTime) {
-        const startTime = new Date(currentState.activeStartTime).getTime();
-        const endTime = new Date(nowISO).getTime();
-        timeSpentSeconds = Math.floor((endTime - startTime) / 1000);
-        logger.info(`⏱️ CASE TIME TRACKED: ${Math.floor(timeSpentSeconds / 60)}m ${timeSpentSeconds % 60}s on "${address.address}"`);
-      }
-
-      const completion: Completion = {
-        index,
-        address: address.address,
-        lat: address.lat ?? null,
-        lng: address.lng ?? null,
-        outcome,
-        amount,
-        timestamp: nowISO,
-        listVersion: currentState.currentListVersion,
-        arrangementId,
-        caseReference,
-        timeSpentSeconds,
-        numberOfCases,
-        enforcementFees,
-      };
-
-      const operationId = generateOperationId(
-        "create",
-        "completion",
-        completion
-      );
-
-      try {
-        // Mark as pending
-        pendingCompletionsRef.current.add(index);
-        setPendingCompletions(new Set(pendingCompletionsRef.current));
-
-        // Apply all changes synchronously to avoid race conditions
-        const completionKey = `${index}_${outcome}_${currentState.currentListVersion}`;
-
-        // Track recent completion (cleanup happens in setState handler)
-        recentCompletionsRef.current.set(completionKey, {
-          timestamp: Date.now(),
-          completion
-        });
-
-        // Apply both optimistic and base state updates in single transaction
-        addOptimisticUpdate("create", "completion", completion, operationId);
-
-        setBaseState((s) => {
-          if (s.activeIndex === index) {
-            // 🔧 FIX: Clear protection when completing active address
-            clearProtectionFlag('navigator_active_protection');
-            logger.info(`📍 COMPLETED ACTIVE ADDRESS: Clearing active state - SYNC RESUMED`);
-          }
-
-          return {
-            ...s,
-            completions: [completion, ...s.completions],
-            activeIndex: s.activeIndex === index ? null : s.activeIndex,
-            activeStartTime: s.activeIndex === index ? null : s.activeStartTime,
-          };
-        });
-
-        // 🔥 DELTA SYNC: Submit operation to cloud immediately
-        if (submitOperation) {
-          submitOperation({
-            type: 'COMPLETION_CREATE',
-            payload: { completion }
-          }).catch(err => {
-            logger.error('Failed to submit completion operation:', err);
-            // Don't throw - operation is saved locally and will retry
-          });
-        }
-
-        return operationId;
-      } finally {
-        // Always clear pending state, even if above operations fail
-        pendingCompletionsRef.current.delete(index);
-        setPendingCompletions(new Set(pendingCompletionsRef.current));
-      }
-    },
-    [baseState, addOptimisticUpdate, submitOperation]
-  );
-
-  /** Enhanced undo with optimistic updates */
-  const undo = React.useCallback(
-    (index: number) => {
-      let completionToDelete: Completion | undefined;
-
-      setBaseState((s) => {
-        const arr = s.completions.slice();
-
-        // Find the most recent completion for this index and list version
-        let mostRecentPos = -1;
-        let mostRecentTime = 0;
-
-        for (let i = 0; i < arr.length; i++) {
-          const c = arr[i];
-          if (Number(c.index) === Number(index) &&
-              c.listVersion === s.currentListVersion) {
-            const completionTime = new Date(c.timestamp).getTime();
-            if (completionTime > mostRecentTime) {
-              mostRecentTime = completionTime;
-              mostRecentPos = i;
-            }
-          }
-        }
-
-        if (mostRecentPos >= 0) {
-          const completion = arr[mostRecentPos];
-          completionToDelete = completion;
-
-          const operationId = generateOperationId(
-            "delete",
-            "completion",
-            completion
-          );
-
-          // Add optimistic update for deletion
-          addOptimisticUpdate("delete", "completion", completion, operationId);
-
-          arr.splice(mostRecentPos, 1);
-
-          // Confirm immediately for local operations
-          setTimeout(() => confirmOptimisticUpdate(operationId), 0);
-        }
-
-        return { ...s, completions: arr };
-      });
-
-      // 🔥 DELTA SYNC: Submit operation to cloud immediately (AFTER state update)
-      if (completionToDelete && submitOperation) {
-        submitOperation({
-          type: 'COMPLETION_DELETE',
-          payload: {
-            timestamp: completionToDelete.timestamp,
-            index: completionToDelete.index,
-            listVersion: completionToDelete.listVersion,
-          }
-        }).catch(err => {
-          logger.error('Failed to submit completion delete operation:', err);
-        });
-      }
-    },
-    [addOptimisticUpdate, confirmOptimisticUpdate, submitOperation]
-  );
-
-  /** Update an existing completion (e.g., change outcome or amount) */
-  const updateCompletion = React.useCallback(
-    (completionArrayIndex: number, updates: Partial<Completion>) => {
-      let originalTimestamp: string | undefined;
-      let shouldSubmit = false;
-
-      setBaseState((s) => {
-        if (
-          !Number.isInteger(completionArrayIndex) ||
-          completionArrayIndex < 0 ||
-          completionArrayIndex >= s.completions.length
-        ) {
-          logger.error('Invalid completion index:', completionArrayIndex);
-          return s;
-        }
-
-        const originalCompletion = s.completions[completionArrayIndex];
-        originalTimestamp = originalCompletion.timestamp;
-        shouldSubmit = true;
-
-        const updatedCompletion = { ...originalCompletion, ...updates };
-
-        const operationId = generateOperationId(
-          "update",
-          "completion",
-          { originalTimestamp: originalCompletion.timestamp, updates }
-        );
-
-        // Add optimistic update
-        addOptimisticUpdate("update", "completion", updatedCompletion, operationId);
-
-        const newCompletions = s.completions.slice();
-        newCompletions[completionArrayIndex] = updatedCompletion;
-
-        // Confirm immediately for local operations
-        setTimeout(() => confirmOptimisticUpdate(operationId), 0);
-
-        return { ...s, completions: newCompletions };
-      });
-
-      // 🔥 DELTA SYNC: Submit operation to cloud immediately (AFTER state update)
-      if (shouldSubmit && originalTimestamp && submitOperation) {
-        submitOperation({
-          type: 'COMPLETION_UPDATE',
-          payload: {
-            originalTimestamp,
-            updates,
-          }
-        }).catch(err => {
-          logger.error('Failed to submit completion update operation:', err);
-        });
-      }
-    },
-    [addOptimisticUpdate, confirmOptimisticUpdate, submitOperation]
-  );
-
-=======
->>>>>>> 97346a2e
   // ---- 🔧 FIXED: Enhanced day tracking with better validation ----
 
   const startDay = React.useCallback(() => {
@@ -996,7 +403,6 @@
       });
 
       logger.info('Starting new day session:', sess);
-      setProtectionFlag('navigator_day_session_protection');
       shouldSubmit = true;
 
       return {
@@ -1045,7 +451,6 @@
       }
 
       logger.info("Ending day session:", endedSession);
-      clearProtectionFlag('navigator_day_session_protection');
       return { ...s, daySessions: updatedSessions };
     });
 
