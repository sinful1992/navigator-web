// src/utils/bonusCalculator.ts
import type { BonusSettings, Completion } from '../types';

import { logger } from './logger';

/**
 * Default bonus settings based on the Taking Control of Goods (Fees) Regulations 2014
 */
export const DEFAULT_BONUS_SETTINGS: BonusSettings = {
  enabled: true,
  calculationType: 'complex',
  simpleSettings: {
    pifBonus: 100,           // £100 per PIF
    dailyThreshold: 100,     // £100 per day threshold
  },
  complexSettings: {
    baseEnforcementFee: 235,      // £235 enforcement fee
    basePifBonus: 100,            // £100 for standard PIF
    largePifThreshold: 1500,      // £1500 debt threshold
    largePifPercentage: 0.025,    // 2.5% of amount over £1500
    largePifCap: 500,             // £500 max bonus per PIF
    smallPifBonus: 30,            // £30 for balance < £100
    linkedCaseBonus: 10,          // £10 for linked cases with 0 fee
    complianceFeePerCase: 75,     // £75 per case (no fixed fee)
    dailyThreshold: 100,          // £100 per working day
  },
  adjustForWorkingDays: true,     // Adjust thresholds for actual working days
};

/**
 * Calculate debt amount from total payment using reverse formula
 *
 * When totalEnforcementFees is provided:
 *   Formula: D = T - E_total - (75N)
 *   Where: T = total collected, E_total = total enforcement fees, N = number of cases
 *
 * Otherwise (legacy formula, assumes one enforcement fee in the 1.075 multiplier):
 *   Formula: D = (T - 75N) / 1.075
 *
 * @param totalAmount - Total amount collected (T)
 * @param numberOfCases - Number of cases (N)
 * @param totalEnforcementFees - Optional: Total enforcement fees charged across all cases
 * @returns Original debt amount (D)
 */
export function calculateDebtFromTotal(
  totalAmount: number,
  numberOfCases: number = 1,
  totalEnforcementFees?: number
): number {
  const N = numberOfCases;
  const T = totalAmount;

  // DEBUG: Log for large amounts
  if (T > 6000) {
    logger.info('🔍 DEBT CALC:', { T, N, totalEnforcementFees });
  }

  // If total enforcement fees are provided, use direct calculation
  if (totalEnforcementFees !== undefined && totalEnforcementFees !== null) {
    // T = Total_Debt + E_total + 75N
    // Therefore: Total_Debt = T - E_total - 75N
    const D = T - totalEnforcementFees - (75 * N);
    if (T > 6000) logger.info('🔍 DEBT RESULT (with fees):', D);
    return Math.max(0, D);
  }

  // Legacy formula: assumes one enforcement fee embedded in 1.075 multiplier
  // D = (T - 75N) / 1.075
  const D = (T - (75 * N)) / 1.075;

  if (T > 6000) logger.info('🔍 DEBT RESULT (legacy):', D);

  return Math.max(0, D); // Debt can't be negative
}

/**
 * Calculate enforcement fee from debt
 * Formula: E = 235 + 0.075 × (D - 1500) [if D > 1500]
 *
 * @param debt - Original debt amount (D)
 * @returns Enforcement stage fee (E)
 */
export function calculateEnforcementFee(debt: number): number {
  const baseEnforcementFee = 235;
  const largePifThreshold = 1500;

  if (debt <= largePifThreshold) {
    return baseEnforcementFee;
  }

  // E = 235 + 7.5% of amount over £1500
  const enforcementFee = baseEnforcementFee + 0.075 * (debt - largePifThreshold);

  return enforcementFee;
}

/**
 * Simple bonus calculation: (PIFs × bonus) - (days × threshold)
 */
export function calculateSimpleBonus(
  completions: Completion[],
  workingDays: number,
  settings: BonusSettings
): number {
  if (!settings.simpleSettings) return 0;

  const { pifBonus, dailyThreshold } = settings.simpleSettings;

  // Count PIFs - each debtor counts as 1 PIF regardless of number of cases
  let totalPifs = 0;
  for (const completion of completions) {
    if (completion.outcome === 'PIF') {
      totalPifs += 1;  // Always count as 1 PIF per debtor
    }
  }

  const grossBonus = totalPifs * pifBonus;
  const threshold = workingDays * dailyThreshold;
  const netBonus = grossBonus - threshold;

  return Math.max(0, netBonus); // Bonus can't be negative
}

/**
 * Complex bonus calculation based on Taking Control of Goods regulations
 */
export function calculateComplexBonus(
  completions: Completion[],
  workingDays: number,
  settings: BonusSettings
): number {
  if (!settings.complexSettings) return 0;

  const {
    basePifBonus,
    largePifThreshold,
    largePifPercentage,
    largePifCap,
    smallPifBonus,
    linkedCaseBonus,
    dailyThreshold,
  } = settings.complexSettings;

  let totalBonus = 0;

  for (const completion of completions) {
    if (completion.outcome !== 'PIF') continue;

    const amount = parseFloat(completion.amount || '0');
    const actualCases = completion.numberOfCases || 1;

    // DEBUG: Log case details for amounts over £6000
    if (amount > 6000) {
      logger.info('🔍 BONUS DEBUG:', {
        amount,
        caseRef: completion.caseReference,
        numberOfCases: completion.numberOfCases,
        actualCases,
        totalEnforcementFees: completion.totalEnforcementFees,
        enforcementFees: completion.enforcementFees
      });
    }

    // Check if we have individual enforcement fees
    if (completion.enforcementFees && completion.enforcementFees.length > 0) {
      // Calculate total enforcement fees from array
      const totalEnforcementFees = completion.enforcementFees.reduce((sum, fee) => sum + fee, 0);

      // Use amount (total collected) as authoritative source to calculate debt
      const debt = calculateDebtFromTotal(amount, actualCases, totalEnforcementFees);

<<<<<<< HEAD
      // Calculate bonus based on debt (one bonus per debtor, not per case)
      if (debt > largePifThreshold) {
        const additionalBonus = largePifPercentage * (debt - largePifThreshold);
        totalBonus += Math.min(basePifBonus + additionalBonus, largePifCap);
      } else {
        totalBonus += basePifBonus;
=======
      // Add bonus for linked cases (cases without enforcement fees)
      // Safety check: if actualCases < enforcementFees.length, assume actualCases = enforcementFees.length (no linked cases)
      const adjustedCases = Math.max(actualCases, completion.enforcementFees.length);
      const linkedCases = adjustedCases - completion.enforcementFees.length;
      if (linkedCases > 0) {
        totalBonus += linkedCases * linkedCaseBonus;
>>>>>>> 9f8a636e
      }
    } else {
      // LEGACY: Backward compatibility - use old calculation method
      const totalEnforcementFees = completion.totalEnforcementFees;

      if (amount === 0) {
        // Linked case with 0 fee
        totalBonus += linkedCaseBonus;
      } else if (amount < 100) {
        // Small PIF (balance < £100)
        totalBonus += smallPifBonus;
      } else {
        // Calculate debt from total using reverse formula
        const debt = calculateDebtFromTotal(amount, actualCases, totalEnforcementFees);

        if (debt > largePifThreshold) {
          const additionalBonus = largePifPercentage * (debt - largePifThreshold);
          totalBonus += Math.min(basePifBonus + additionalBonus, largePifCap);
        } else {
          totalBonus += basePifBonus;
        }
      }
    }
  }

  // Subtract daily threshold
  const threshold = workingDays * dailyThreshold;
  const netBonus = totalBonus - threshold;

  return Math.max(0, netBonus);
}

/**
 * Evaluate custom JavaScript formula
 * Formula receives: T (total), N (number of cases), D (calculated debt)
 * Should return: bonus amount
 */
export function evaluateCustomFormula(
  formula: string,
  totalAmount: number,
  numberOfCases: number,
  workingDays: number,
  totalEnforcementFees?: number
): number {
  try {
    // Calculate debt using reverse formula
    const D = calculateDebtFromTotal(totalAmount, numberOfCases, totalEnforcementFees);
    const T = totalAmount;
    const N = numberOfCases;
    const days = workingDays;

    // Create a safe evaluation context
    // eslint-disable-next-line no-new-func
    const fn = new Function('T', 'N', 'D', 'days', `return ${formula}`);
    const result = fn(T, N, D, days);

    return typeof result === 'number' && isFinite(result) ? Math.max(0, result) : 0;
  } catch (error) {
    logger.error('Error evaluating custom bonus formula:', error);
    return 0;
  }
}

/**
 * Calculate custom bonus for all completions
 */
export function calculateCustomBonus(
  completions: Completion[],
  workingDays: number,
  settings: BonusSettings
): number {
  if (!settings.customFormula) return 0;

  let totalBonus = 0;

  for (const completion of completions) {
    if (completion.outcome !== 'PIF') continue;

    const amount = parseFloat(completion.amount || '0');
    // Always use actual number of cases for custom formula
    const actualCases = completion.numberOfCases || 1;
    const totalEnforcementFees = completion.totalEnforcementFees;

    const bonus = evaluateCustomFormula(
      settings.customFormula,
      amount,
      actualCases,
      workingDays,
      totalEnforcementFees
    );

    // Count as 1 PIF per debtor
    totalBonus += bonus;
  }

  return Math.max(0, totalBonus);
}

/**
 * Main bonus calculator - dispatches to appropriate calculation method
 */
export function calculateBonus(
  completions: Completion[],
  workingDays: number,
  settings: BonusSettings = DEFAULT_BONUS_SETTINGS
): number {
  if (!settings.enabled) return 0;

  switch (settings.calculationType) {
    case 'simple':
      return calculateSimpleBonus(completions, workingDays, settings);

    case 'complex':
      return calculateComplexBonus(completions, workingDays, settings);

    case 'custom':
      return calculateCustomBonus(completions, workingDays, settings);

    default:
      return 0;
  }
}

/**
 * Calculate detailed bonus breakdown for display
 */
export interface BonusBreakdown {
  totalPifs: number;
  totalCases: number;
  grossBonus: number;
  threshold: number;
  netBonus: number;
  pifDetails: Array<{
    amount: number;
    cases: number;
    bonusPerCase: number;
    totalBonus: number;
    debtAmount?: number;
  }>;
}

export function calculateBonusBreakdown(
  completions: Completion[],
  workingDays: number,
  settings: BonusSettings = DEFAULT_BONUS_SETTINGS
): BonusBreakdown {
  const breakdown: BonusBreakdown = {
    totalPifs: 0,
    totalCases: 0,
    grossBonus: 0,
    threshold: 0,
    netBonus: 0,
    pifDetails: [],
  };

  if (!settings.enabled) return breakdown;

  // Calculate threshold
  const dailyThreshold = settings.calculationType === 'simple'
    ? settings.simpleSettings?.dailyThreshold || 100
    : settings.complexSettings?.dailyThreshold || 100;

  breakdown.threshold = workingDays * dailyThreshold;

  // Process each PIF
  for (const completion of completions) {
    if (completion.outcome !== 'PIF') continue;

    const amount = parseFloat(completion.amount || '0');
    // Always use actual number of cases for debt calculation
    const actualCases = completion.numberOfCases || 1;
    const totalEnforcementFees = completion.totalEnforcementFees;

    breakdown.totalPifs++;  // Count as 1 PIF per debtor
    breakdown.totalCases += actualCases;

    let bonusForThisPif = 0;
    let debtAmount: number | undefined;

    // Calculate bonus based on type
    if (settings.calculationType === 'simple' && settings.simpleSettings) {
      bonusForThisPif = settings.simpleSettings.pifBonus;
    } else if (settings.calculationType === 'complex' && settings.complexSettings) {
      const {
        basePifBonus,
        largePifThreshold,
        largePifPercentage,
        largePifCap,
        smallPifBonus,
        linkedCaseBonus,
      } = settings.complexSettings;

      // Check if we have individual enforcement fees
      if (completion.enforcementFees && completion.enforcementFees.length > 0) {
        // Calculate total enforcement fees from array
        const totalEnforcementFees = completion.enforcementFees.reduce((sum, fee) => sum + fee, 0);

        // Use amount (total collected) as authoritative source to calculate debt
        debtAmount = calculateDebtFromTotal(amount, actualCases, totalEnforcementFees);

<<<<<<< HEAD
        // Calculate bonus based on debt (one bonus per debtor, not per case)
        if (debtAmount > largePifThreshold) {
          const additionalBonus = largePifPercentage * (debtAmount - largePifThreshold);
          bonusForThisPif = Math.min(basePifBonus + additionalBonus, largePifCap);
        } else {
          bonusForThisPif = basePifBonus;
=======
        // Add bonus for linked cases
        // Safety check: if actualCases < enforcementFees.length, assume actualCases = enforcementFees.length (no linked cases)
        const adjustedCases = Math.max(actualCases, completion.enforcementFees.length);
        const linkedCases = adjustedCases - completion.enforcementFees.length;
        if (linkedCases > 0) {
          bonusForThisPif += linkedCases * linkedCaseBonus;
>>>>>>> 9f8a636e
        }
      } else {
        // Legacy calculation
        if (amount === 0) {
          bonusForThisPif = linkedCaseBonus;
        } else if (amount < 100) {
          bonusForThisPif = smallPifBonus;
        } else {
          debtAmount = calculateDebtFromTotal(amount, actualCases, totalEnforcementFees);
          if (debtAmount > largePifThreshold) {
            const additionalBonus = largePifPercentage * (debtAmount - largePifThreshold);
            bonusForThisPif = Math.min(basePifBonus + additionalBonus, largePifCap);
          } else {
            bonusForThisPif = basePifBonus;
          }
        }
      }
    } else if (settings.calculationType === 'custom' && settings.customFormula) {
      debtAmount = calculateDebtFromTotal(amount, actualCases, totalEnforcementFees);
      bonusForThisPif = evaluateCustomFormula(
        settings.customFormula,
        amount,
        actualCases,
        workingDays,
        totalEnforcementFees
      );
    }

    // Count as 1 PIF per debtor (don't multiply by cases)
    breakdown.grossBonus += bonusForThisPif;

    breakdown.pifDetails.push({
      amount,
      cases: actualCases,
      bonusPerCase: bonusForThisPif,  // Show total bonus (not per case)
      totalBonus: bonusForThisPif,
      debtAmount,
    });
  }

  breakdown.netBonus = Math.max(0, breakdown.grossBonus - breakdown.threshold);

  return breakdown;
}

/**
 * Format currency for display
 */
export function formatCurrency(amount: number): string {
  return new Intl.NumberFormat('en-GB', {
    style: 'currency',
    currency: 'GBP',
    minimumFractionDigits: 2,
    maximumFractionDigits: 2,
  }).format(amount);
}<|MERGE_RESOLUTION|>--- conflicted
+++ resolved
@@ -163,27 +163,34 @@
 
     // Check if we have individual enforcement fees
     if (completion.enforcementFees && completion.enforcementFees.length > 0) {
-      // Calculate total enforcement fees from array
-      const totalEnforcementFees = completion.enforcementFees.reduce((sum, fee) => sum + fee, 0);
-
-      // Use amount (total collected) as authoritative source to calculate debt
-      const debt = calculateDebtFromTotal(amount, actualCases, totalEnforcementFees);
-
-<<<<<<< HEAD
-      // Calculate bonus based on debt (one bonus per debtor, not per case)
-      if (debt > largePifThreshold) {
-        const additionalBonus = largePifPercentage * (debt - largePifThreshold);
-        totalBonus += Math.min(basePifBonus + additionalBonus, largePifCap);
-      } else {
-        totalBonus += basePifBonus;
-=======
+      // NEW: Calculate bonus for each enforcement fee individually
+      for (const enfFee of completion.enforcementFees) {
+        // Calculate debt for this specific enforcement fee
+        // D = E - 235, then reverse to get original debt using enforcement fee formula
+        // If E > 235, then D > 1500, so: E = 235 + 0.075 × (D - 1500)
+        // Solving: D = (E - 235) / 0.075 + 1500
+        let debt: number;
+        if (enfFee <= 235) {
+          debt = 1000; // Assume mid-range debt for standard enforcement fee
+        } else {
+          debt = (enfFee - 235) / 0.075 + 1500;
+        }
+
+        // Calculate bonus based on debt
+        if (debt > largePifThreshold) {
+          const additionalBonus = largePifPercentage * (debt - largePifThreshold);
+          totalBonus += Math.min(basePifBonus + additionalBonus, largePifCap);
+        } else {
+          totalBonus += basePifBonus;
+        }
+      }
+
       // Add bonus for linked cases (cases without enforcement fees)
       // Safety check: if actualCases < enforcementFees.length, assume actualCases = enforcementFees.length (no linked cases)
       const adjustedCases = Math.max(actualCases, completion.enforcementFees.length);
       const linkedCases = adjustedCases - completion.enforcementFees.length;
       if (linkedCases > 0) {
         totalBonus += linkedCases * linkedCaseBonus;
->>>>>>> 9f8a636e
       }
     } else {
       // LEGACY: Backward compatibility - use old calculation method
@@ -378,27 +385,29 @@
 
       // Check if we have individual enforcement fees
       if (completion.enforcementFees && completion.enforcementFees.length > 0) {
-        // Calculate total enforcement fees from array
-        const totalEnforcementFees = completion.enforcementFees.reduce((sum, fee) => sum + fee, 0);
-
-        // Use amount (total collected) as authoritative source to calculate debt
-        debtAmount = calculateDebtFromTotal(amount, actualCases, totalEnforcementFees);
-
-<<<<<<< HEAD
-        // Calculate bonus based on debt (one bonus per debtor, not per case)
-        if (debtAmount > largePifThreshold) {
-          const additionalBonus = largePifPercentage * (debtAmount - largePifThreshold);
-          bonusForThisPif = Math.min(basePifBonus + additionalBonus, largePifCap);
-        } else {
-          bonusForThisPif = basePifBonus;
-=======
+        // Calculate bonus for each enforcement fee
+        for (const enfFee of completion.enforcementFees) {
+          let debt: number;
+          if (enfFee <= 235) {
+            debt = 1000;
+          } else {
+            debt = (enfFee - 235) / 0.075 + 1500;
+          }
+
+          if (debt > largePifThreshold) {
+            const additionalBonus = largePifPercentage * (debt - largePifThreshold);
+            bonusForThisPif += Math.min(basePifBonus + additionalBonus, largePifCap);
+          } else {
+            bonusForThisPif += basePifBonus;
+          }
+        }
+
         // Add bonus for linked cases
         // Safety check: if actualCases < enforcementFees.length, assume actualCases = enforcementFees.length (no linked cases)
         const adjustedCases = Math.max(actualCases, completion.enforcementFees.length);
         const linkedCases = adjustedCases - completion.enforcementFees.length;
         if (linkedCases > 0) {
           bonusForThisPif += linkedCases * linkedCaseBonus;
->>>>>>> 9f8a636e
         }
       } else {
         // Legacy calculation
