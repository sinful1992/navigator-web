// src/useCloudSync.ts
import { useCallback, useEffect, useMemo, useRef, useState } from "react";
import type { Dispatch, SetStateAction } from "react";
import type { User } from "@supabase/supabase-js";
import { supabase } from "./lib/supabaseClient";
import type { AppState } from "./types";
import { generateChecksum } from "./utils/checksum";

// Initialize a new user with default subscription
async function initializeNewUser(userId: string): Promise<void> {
  if (!supabase) {
    throw new Error("Supabase not configured");
  }

  if (import.meta.env.DEV) {
    console.log("Creating trial subscription for user:", userId);
  }

  // Use the database function to create trial subscription (bypasses RLS)
  const { data, error } = await supabase
    .rpc('create_trial_subscription', { target_user_id: userId });

  console.log("Trial subscription creation result:", { data, error });

  if (error) {
    console.error("Failed to create trial subscription:", error);
    throw error;
  }

  if (data && !data.success) {
    console.error("Trial subscription creation failed:", data.message);
    throw new Error(data.message);
  }

  console.log("Trial subscription created successfully:", data);
}

type SyncOperation = {
  id: string;
  type: 'create' | 'update' | 'delete';
  entity: string; // 'completion', 'arrangement', 'address', etc.
  entityId: string;
  data: any;
  timestamp: string;
  localTimestamp: string;
  retries: number;
};

type SyncQueueEntry = {
  operation: SyncOperation;
  resolve: (value: any) => void;
  reject: (error: any) => void;
};

type SyncMetadata = {
  lastSyncAt: string;
  deviceId: string;
  version: number;
  checksum: string;
};

type UseCloudSync = {
  user: User | null;
  isLoading: boolean;
  isOnline: boolean;
  isSyncing: boolean;
  error: string | null;
  lastSyncTime: Date | null;
  clearError: () => void;

  signIn: (email: string, password: string) => Promise<{ user: User }>;
  signUp: (email: string, password: string) => Promise<{ user: User }>;
  signOut: () => Promise<void>;

  syncData: (state: AppState) => Promise<void>;
  subscribeToData: (onChange: Dispatch<SetStateAction<AppState>>) => () => void;
  
  // New methods for granular sync
  queueOperation: (operation: Omit<SyncOperation, 'id' | 'timestamp' | 'localTimestamp' | 'retries'>) => Promise<void>;
  forceFullSync: () => Promise<void>;
};

// Generate a consistent device ID for this browser/device
function getDeviceId(): string {
  let deviceId = localStorage.getItem('navigator_device_id');
  if (!deviceId) {
    deviceId = `device_${Date.now()}_${Math.random().toString(36).slice(2, 11)}`;
    localStorage.setItem('navigator_device_id', deviceId);
  }
  return deviceId;
}


export function mergeStatePreservingActiveIndex(
  current: AppState,
  incoming: AppState
): AppState {
  const currentListVersion =
    typeof current.currentListVersion === "number"
      ? current.currentListVersion
      : 1;
  const incomingListVersion =
    typeof incoming.currentListVersion === "number"
      ? incoming.currentListVersion
      : 1;

  const ensureListVersion = (listVersion?: number) =>
    typeof listVersion === "number"
      ? listVersion
      : Math.max(currentListVersion, incomingListVersion);

  const mergedCompletionMap = new Map<string, AppState["completions"][number]>();
  const pushCompletion = (
    completion: AppState["completions"][number] | undefined
  ) => {
    if (!completion) return;
    if (
      typeof completion.index !== "number" ||
      typeof completion.timestamp !== "string" ||
      !completion.outcome
    ) {
      return;
    }

    const normalized = {
      ...completion,
      listVersion: ensureListVersion(completion.listVersion),
    };

    const key = `${normalized.timestamp}_${normalized.index}_${normalized.outcome}`;
    const existing = mergedCompletionMap.get(key);

    if (!existing) {
      mergedCompletionMap.set(key, normalized);
      return;
    }

    // Merge extra fields (amount/arrangementId) while keeping most recent data
    const existingTime = new Date(existing.timestamp).getTime();
    const incomingTime = new Date(normalized.timestamp).getTime();

    if (incomingTime > existingTime) {
      mergedCompletionMap.set(key, {
        ...existing,
        ...normalized,
      });
      return;
    }

    mergedCompletionMap.set(key, {
      ...normalized,
      ...existing,
    });
  };

  incoming.completions?.forEach(pushCompletion);
  current.completions?.forEach(pushCompletion);

  const mergedCompletions = Array.from(mergedCompletionMap.values()).sort(
    (a, b) => new Date(b.timestamp).getTime() - new Date(a.timestamp).getTime()
  );

  const selectAddresses = () => {
    const currentAddresses = Array.isArray(current.addresses)
      ? current.addresses
      : [];
    const incomingAddresses = Array.isArray(incoming.addresses)
      ? incoming.addresses
      : [];

    const hasMeaningfulAddresses = (addresses: AppState["addresses"]) =>
      addresses.some(address => address.address?.trim());

    const incomingHasMeaningful = hasMeaningfulAddresses(incomingAddresses);
    const currentHasMeaningful = hasMeaningfulAddresses(currentAddresses);

    // Respect list versions - prefer higher version unless it would drop real data
    if (incomingListVersion > currentListVersion) {
      if (!incomingHasMeaningful && currentHasMeaningful) {
        return {
          addresses: currentAddresses,
          listVersion: currentListVersion,
        };
      }

      return {
        addresses: incomingAddresses,
        listVersion: incomingListVersion,
      };
    }

    if (currentListVersion > incomingListVersion) {
      if (!currentHasMeaningful && incomingHasMeaningful) {
        return {
          addresses: incomingAddresses,
          listVersion: currentListVersion,
        };
      }

      return {
        addresses: currentAddresses,
        listVersion: currentListVersion,
      };
    }

    if (incomingHasMeaningful && !currentHasMeaningful) {
      return {
        addresses: incomingAddresses,
        listVersion: incomingListVersion,
      };
    }

    if (!incomingHasMeaningful && currentHasMeaningful) {
      return {
        addresses: currentAddresses,
        listVersion: currentListVersion,
      };
    }

    const useIncoming = incomingAddresses.length >= currentAddresses.length;

    return {
      addresses: useIncoming ? incomingAddresses : currentAddresses,
      listVersion: incomingListVersion,
    };
  };

  const { addresses: mergedAddresses, listVersion: resolvedListVersion } =
    selectAddresses();

  const mergedArrangementsMap = new Map<string, AppState["arrangements"][number]>();
  const pushArrangement = (
    arrangement: AppState["arrangements"][number] | undefined
  ) => {
    if (!arrangement?.id) return;
    const existing = mergedArrangementsMap.get(arrangement.id);
    if (!existing) {
      mergedArrangementsMap.set(arrangement.id, arrangement);
      return;
    }

    const existingUpdated = new Date(existing.updatedAt).getTime();
    const candidateUpdated = new Date(arrangement.updatedAt).getTime();
    if (candidateUpdated > existingUpdated) {
      mergedArrangementsMap.set(arrangement.id, arrangement);
    }
  };

  current.arrangements?.forEach(pushArrangement);
  incoming.arrangements?.forEach(pushArrangement);

  const mergedDaySessionsMap = new Map<string, AppState["daySessions"][number]>();
  const pushDaySession = (
    session: AppState["daySessions"][number] | undefined
  ) => {
    if (!session?.date) return;
    const existing = mergedDaySessionsMap.get(session.date);
    if (!existing) {
      mergedDaySessionsMap.set(session.date, session);
      return;
    }

    const existingHasEnd = Boolean(existing.end);
    const candidateHasEnd = Boolean(session.end);

    if (!existingHasEnd && candidateHasEnd) {
      mergedDaySessionsMap.set(session.date, session);
      return;
    }

    if (existingHasEnd && candidateHasEnd) {
      const existingEnd = new Date(existing.end ?? existing.start).getTime();
      const candidateEnd = new Date(session.end ?? session.start).getTime();
      if (candidateEnd > existingEnd) {
        mergedDaySessionsMap.set(session.date, session);
      }
    }
  };

  current.daySessions?.forEach(pushDaySession);
  incoming.daySessions?.forEach(pushDaySession);

  const mergedDaySessions = Array.from(mergedDaySessionsMap.values());

  const mergedArrangements = Array.from(mergedArrangementsMap.values());

  return {
    ...incoming,
    addresses: mergedAddresses,
    completions: mergedCompletions,
    arrangements: mergedArrangements,
    daySessions: mergedDaySessions,
    currentListVersion: resolvedListVersion,
    activeIndex: incoming.activeIndex ?? current.activeIndex ?? null,
  };
}

export function useCloudSync(): UseCloudSync {
  const [user, setUser] = useState<User | null>(null);
  const [isLoading, setIsLoading] = useState<boolean>(true);
  const [isSyncing, setIsSyncing] = useState<boolean>(false);
  const [isOnline, setIsOnline] = useState<boolean>(
    typeof navigator !== "undefined" ? navigator.onLine : true
  );
  const [error, setError] = useState<string | null>(null);
  const [lastSyncTime, setLastSyncTime] = useState<Date | null>(null);

  // Sync state tracking
  const syncMetadata = useRef<SyncMetadata>({
    lastSyncAt: '',
    deviceId: getDeviceId(),
    version: 0,
    checksum: ''
  });

  // Operation queue for offline/failed operations
  const syncQueue = useRef<SyncQueueEntry[]>([]);
  const isProcessingQueue = useRef<boolean>(false);
  const syncTimeoutId = useRef<NodeJS.Timeout | null>(null);

  // Track last successful state to avoid unnecessary syncs
  const lastSyncedState = useRef<string>('');
  
  // Subscription cleanup ref
  const subscriptionCleanup = useRef<(() => void) | null>(null);

  const clearError = useCallback(() => setError(null), []);

  // Process the sync queue
  const processSyncQueue = useCallback(async () => {
    if (!user || !supabase || !isOnline || isProcessingQueue.current || syncQueue.current.length === 0) {
      return;
    }

    isProcessingQueue.current = true;
    setIsSyncing(true);

    // FIXED: Don't remove items until they're successfully processed
    const batch = syncQueue.current.slice(0, 10); // Copy first 10 items
    const processedIds = new Set<string>();
    
    try {
      for (const entry of batch) {
        try {
          const { operation } = entry;
          
          // Execute the operation on the server
          const { error: syncError } = await supabase
            .from('navigator_operations')
            .insert({
              user_id: user.id,
              operation_id: operation.id,
              type: operation.type,
              entity: operation.entity,
              entity_id: operation.entityId,
              data: operation.data,
              device_id: syncMetadata.current.deviceId,
              timestamp: operation.timestamp,
              local_timestamp: operation.localTimestamp
            });

          if (syncError) {
            // If it's a duplicate, consider it successful
            if (syncError.code !== '23505') { // unique constraint violation
              throw syncError;
            }
          }

          // Mark as successfully processed
          processedIds.add(entry.operation.id);
          entry.resolve(operation);
          
        } catch (opError: any) {
          // Increment retry count
          entry.operation.retries += 1;
          
          if (entry.operation.retries < 3) {
            // Keep in queue for retry (don't mark as processed)
            console.log(`Retrying operation ${entry.operation.id}, attempt ${entry.operation.retries}`);
          } else {
            // Max retries exceeded - remove from queue
            console.warn(`Operation ${entry.operation.id} failed after max retries:`, opError);
            processedIds.add(entry.operation.id); // Remove from queue
            entry.reject(opError);
          }
        }
      }
      
      // FIXED: Only remove successfully processed items from queue
      syncQueue.current = syncQueue.current.filter(
        entry => !processedIds.has(entry.operation.id)
      );
      
    } catch (batchError: any) {
      // Don't remove any items on batch error - they'll be retried
      console.error('Sync batch error:', batchError);
      setError(batchError?.message || 'Sync batch failed');
    } finally {
      isProcessingQueue.current = false;
      setIsSyncing(syncQueue.current.length > 0);
      
      // Continue processing if there are more items
      if (syncQueue.current.length > 0) {
        syncTimeoutId.current = setTimeout(processSyncQueue, 1000);
      }
    }
  }, [user, isOnline]);

  // Queue an operation for sync
  const queueOperation = useCallback(async (
    operation: Omit<SyncOperation, 'id' | 'timestamp' | 'localTimestamp' | 'retries'>
  ): Promise<void> => {
    return new Promise((resolve, reject) => {
      // Generate a unique operation key that includes data hash to distinguish distinct operations
      const dataHash = JSON.stringify(operation.data);
      const operationKey = `${operation.type}_${operation.entity}_${operation.entityId}_${dataHash}`;

      // Only check for exact duplicate operations (same data), not just same entity
      const isDuplicate = syncQueue.current.some(entry => {
        const entryDataHash = JSON.stringify(entry.operation.data);
        const entryKey = `${entry.operation.type}_${entry.operation.entity}_${entry.operation.entityId}_${entryDataHash}`;
        return entryKey === operationKey && entry.operation.retries < 3;
      });

      if (isDuplicate) {
        console.log(`Skipping exact duplicate operation: ${operationKey}`);
        resolve(); // Resolve immediately for exact duplicates
        return;
      }
      
      const now = new Date().toISOString();
      const fullOperation: SyncOperation = {
        ...operation,
        id: `op_${Date.now()}_${Math.random().toString(36).slice(2, 11)}`,
        timestamp: now,
        localTimestamp: now,
        retries: 0
      };

      const entry = {
        operation: fullOperation,
        resolve,
        reject
      };

      syncQueue.current.push(entry);
      
      // Limit queue size to prevent memory issues
      if (syncQueue.current.length > 1000) {
        console.warn('Sync queue size limit reached, removing oldest entries');
        const removed = syncQueue.current.splice(0, 100);
        removed.forEach(oldEntry => {
          oldEntry.reject(new Error('Queue overflow - operation cancelled'));
        });
      }

      // Start processing if online
      if (isOnline) {
        processSyncQueue();
      }
    });
  }, [isOnline, processSyncQueue]);

  // ---- Auth bootstrap ----
  useEffect(() => {
    let mounted = true;

    (async () => {
      try {
        if (!supabase) {
          if (mounted) {
            setError("Supabase not configured");
            setIsLoading(false);
          }
          return;
        }
        const { data, error: authErr } = await supabase.auth.getUser();
        if (authErr) throw authErr;
        if (mounted) setUser(data.user ?? null);
      } catch (e: any) {
        if (mounted) setError(e?.message || String(e));
      } finally {
        if (mounted) setIsLoading(false);
      }
    })();

    if (!supabase) return () => { mounted = false; };

    const { data: sub } = supabase.auth.onAuthStateChange((_event, session) => {
      // RACE CONDITION FIX: Check mounted flag before setting state
      if (mounted) {
        setUser(session?.user ?? null);
      }
    });

    return () => {
      mounted = false; // RACE CONDITION FIX: Set mounted to false on cleanup
      sub.subscription.unsubscribe();
    };
  }, []);

  // ---- Online/offline tracking and queue processing ----
  useEffect(() => {
    if (typeof window === "undefined") return;
    
    const handleOnline = () => {
      setIsOnline(true);
      // Process queued operations when coming back online
      syncTimeoutId.current = setTimeout(processSyncQueue, 100);
    };
    
    const handleOffline = () => {
      setIsOnline(false);
    };
    
    window.addEventListener("online", handleOnline);
    window.addEventListener("offline", handleOffline);
    
    return () => {
      window.removeEventListener("online", handleOnline);
      window.removeEventListener("offline", handleOffline);
    };
  }, [processSyncQueue]);

  // ---- Auth helpers ----
  const signIn = useCallback(
    async (email: string, password: string) => {
      clearError();
      if (!supabase) throw new Error("Supabase not configured");
      const { data, error: err } = await supabase.auth.signInWithPassword({ email, password });
      if (err) {
        setError(err.message);
        throw err;
      }

      // Clear trial access flags when user properly signs in
      localStorage.removeItem('navigator_trial_created');
      localStorage.removeItem('navigator_trial_user_id');

      // Store device context for smart user detection
      const { SmartUserDetection } = await import('./utils/userDetection');
      SmartUserDetection.storeDeviceContext(data.user);

      setUser(data.user);
      return { user: data.user! };
    },
    [clearError]
  );

  const signUp = useCallback(
    async (email: string, password: string) => {
      clearError();
      if (!supabase) throw new Error("Supabase not configured");

      // First, ensure we're signed out completely to prevent session conflicts
      try {
        if (import.meta.env.DEV) {
          console.log("Pre-signup: clearing all sessions and storage...");
        }

        // Clear all auth storage manually
        localStorage.removeItem('navigator-supabase-auth-token');
        localStorage.removeItem('supabase.auth.token');
        sessionStorage.clear();

        // Sign out from Supabase
        await supabase.auth.signOut();

        // Clear any cached user state
        setUser(null);

        // Wait longer for cleanup
        await new Promise(resolve => setTimeout(resolve, 1000));

        // Verify we're signed out
        const { data: sessionCheck } = await supabase.auth.getSession();
        if (import.meta.env.DEV) {
          console.log("Session after cleanup:", sessionCheck.session ? "EXISTS" : "NULL");
        }

        if (sessionCheck.session) {
          console.warn("Session still exists after cleanup, forcing removal...");
          await supabase.auth.signOut();
          await new Promise(resolve => setTimeout(resolve, 500));
        }

      } catch (signOutError) {
        console.warn("Error during pre-signup signout:", signOutError);
      }

      if (import.meta.env.DEV) {
        console.log("Attempting signup for email:", email);
        console.log("Supabase configured:", !!supabase);
      }

      const { data, error: err } = await supabase.auth.signUp({
        email,
        password,
        options: {
          data: {
            signup_source: 'navigator_web'
          },
          emailRedirectTo: undefined // Disable email confirmation for immediate access
        }
      });

      if (import.meta.env.DEV) {
        console.log("Signup response data:", data);
        console.log("Signup error:", err);
        console.log("User created:", data.user?.id, data.user?.email);
        console.log("Session created:", data.session?.access_token ? "YES" : "NO");
      }

      if (err) {
        setError(err.message);
        throw err;
      }

      if (data.user) {
        if (import.meta.env.DEV) {
          console.log("New user created:", data.user.email, "ID:", data.user.id);
        }

        // Initialize new user with trial subscription
        try {
          await initializeNewUser(data.user.id);
          if (import.meta.env.DEV) {
            console.log("Successfully initialized new user with trial subscription");
          }

          // Set trial access flags for unconfirmed users
          localStorage.setItem('navigator_trial_created', Date.now().toString());
          localStorage.setItem('navigator_trial_user_id', data.user.id);
          if (import.meta.env.DEV) {
            console.log("Set trial access flags for unconfirmed user");
          }

        } catch (initError) {
          console.error("Failed to initialize new user:", initError);
          // Don't throw - user is created, just missing subscription setup
        }

        // If no session was created, try to sign in immediately to create one
        if (!data.session) {
          if (import.meta.env.DEV) {
            console.log("No session created during signup, attempting immediate signin...");
          }
          try {
            const { data: signInData, error: signInError } = await supabase.auth.signInWithPassword({
              email,
              password
            });

            if (signInError) {
              console.warn("Immediate signin failed:", signInError);
            } else {
              if (import.meta.env.DEV) {
                console.log("Immediate signin successful, session created");
              }
              setUser(signInData.user);
              return { user: signInData.user! };
            }
          } catch (signInErr) {
            console.warn("Immediate signin error:", signInErr);
          }
        }

        setUser(data.user);
      }

      return { user: data.user! };
    },
    [clearError]
  );

  const signOut = useCallback(async () => {
    clearError();
    if (subscriptionCleanup.current) {
      subscriptionCleanup.current();
      subscriptionCleanup.current = null;
    }
    if (!supabase) return;
    const { error: err } = await supabase.auth.signOut();
    if (err) {
      setError(err.message);
      throw err;
    }

    // CRITICAL: Clear all local data when signing out to prevent data leakage
    try {
      const { clear } = await import('idb-keyval');
      await clear(); // Clear IndexedDB

      // Clear specific navigator data while preserving other app localStorage
      const keysToRemove = [
        'navigator_trial_created',
        'navigator_trial_user_id',
        'navigator_last_user_id',
        'navigator_device_context',
        'navigator_device_context_checksum',
        'navigator_supabase_url',
        'navigator_supabase_key',
        'navigator_supabase_skipped',
        'navigator_data_counts',
        'last_backup_time'
      ];

      keysToRemove.forEach(key => localStorage.removeItem(key));
      sessionStorage.clear(); // Clear sessionStorage
      console.log("Cleared all navigator data on signout");
    } catch (clearError) {
      console.warn("Error clearing local data:", clearError);
    }

    setUser(null);
    setLastSyncTime(null);
    syncMetadata.current = {
      lastSyncAt: '',
      deviceId: getDeviceId(),
      version: 0,
      checksum: ''
    };

    // Clear sync queue and cancel any pending timeouts to prevent data leakage
    syncQueue.current = [];
    isProcessingQueue.current = false;
    lastSyncedState.current = ''; // Clear previous user's state snapshot
    if (syncTimeoutId.current) {
      clearTimeout(syncTimeoutId.current);
      syncTimeoutId.current = null;
    }
  }, [clearError]);

  // ---- Improved cloud sync with conflict resolution ----
  const syncData = useCallback(
    async (state: AppState) => {
      if (!user || !supabase) {
        if (!user) setError("Not authenticated");
        else setError("Supabase not configured");
        return;
      }

      const stateStr = JSON.stringify(state);
      
      // Skip if state hasn't changed
      if (stateStr === lastSyncedState.current) {
        return;
      }

      try {
        clearError();
        setIsSyncing(true);
        
        const now = new Date().toISOString();
        
        // First, get current server state for conflict resolution
        const { data: currentData, error: fetchError } = await supabase
          .from("navigator_state")
          .select("data, updated_at, version, checksum")
          .eq("user_id", user.id)
          .maybeSingle();

        if (fetchError) throw fetchError;

        let finalState = state;
        let version = syncMetadata.current.version + 1;

        // Conflict resolution if server has newer data
        if (currentData && currentData.updated_at > syncMetadata.current.lastSyncAt) {
          console.log('Conflict detected, resolving...');
          
          // Simple merge strategy: prefer local changes for recent items
          const serverState = currentData.data as AppState;
          finalState = await resolveConflicts(state, serverState);
          version = (currentData.version || 0) + 1;
        }

        const finalChecksum = generateChecksum(finalState);
        
        // Update server state with enhanced error handling
        const { data, error: err } = await supabase
          .from("navigator_state")
          .upsert({
            user_id: user.id,
            data: finalState,
            updated_at: now,
            version,
            checksum: finalChecksum,
            device_id: syncMetadata.current.deviceId
          }, { onConflict: "user_id" })
          .select("updated_at, version, checksum")
          .single();

        if (err) {
          console.error('Cloud sync database error:', err);

          // If this is a version conflict, try to refetch and resolve
          if (err.code === '23505' || err.message?.includes('conflict')) {
            console.log('Detected sync conflict, attempting resolution...');
            // Force a fresh sync on next attempt
            syncMetadata.current.lastSyncAt = '';
            syncMetadata.current.version = 0;
            throw new Error('Sync conflict detected - will retry with fresh data');
          }

          throw err;
        }

        // Update sync metadata
        syncMetadata.current = {
          lastSyncAt: data?.updated_at ?? now,
          deviceId: syncMetadata.current.deviceId,
          version: data?.version ?? version,
          checksum: data?.checksum ?? finalChecksum
        };

        lastSyncedState.current = JSON.stringify(finalState);
        setLastSyncTime(new Date(data?.updated_at ?? now));

      } catch (e: any) {
        setError(e?.message || String(e));
        console.error('Sync failed:', e);
      } finally {
        setIsSyncing(false);
      }
    },
    [user, clearError]
  );

  // Enhanced conflict resolution strategy
  const resolveConflicts = useCallback(async (localState: AppState, serverState: AppState): Promise<AppState> => {
    console.log('Resolving conflicts between local and server state');

    // 🔧 CRITICAL FIX: Check if restore is in progress
    const restoreInProgress = localStorage.getItem('navigator_restore_in_progress');
    if (restoreInProgress) {
      const restoreTime = parseInt(restoreInProgress);
      const timeSinceRestore = Date.now() - restoreTime;

      // If restore was within the last 30 seconds, prefer local state
      if (timeSinceRestore < 30000) {
        console.log('🛡️ RESTORE PROTECTION: Preferring local state to prevent data loss', {
          timeSinceRestore: `${Math.round(timeSinceRestore/1000)}s`,
          restoreTime: new Date(restoreTime).toISOString()
        });
        const localVersion =
          typeof localState.currentListVersion === "number"
            ? localState.currentListVersion
            : 1;
        const serverVersion =
          typeof serverState.currentListVersion === "number"
            ? serverState.currentListVersion
            : 1;

        return {
          ...localState,
<<<<<<< HEAD
          // Keep the higher version but don't bump it
          currentListVersion: Math.max(
            coerceListVersion(localState.currentListVersion),
            coerceListVersion(serverState.currentListVersion)
          )
=======
          // Force bump version to ensure this state takes precedence
          currentListVersion: Math.max(localVersion, serverVersion) + 1
>>>>>>> f94408e4
        };
      } else {
        // Clear the flag after timeout
        localStorage.removeItem('navigator_restore_in_progress');
      }
    }

    const resolved: AppState = { ...localState };

    // Simple completion merge for personal use: combine all completions, latest timestamp wins
    const allCompletions = [...localState.completions, ...serverState.completions];

    // Remove exact duplicates and keep latest for same address+version
    const completionMap = new Map<string, any>();

    allCompletions.forEach(completion => {
      if (!completion.address || !completion.timestamp) return;

      const key = `${completion.address}_v${completion.listVersion || 1}`;
      const existing = completionMap.get(key);

      if (!existing) {
        completionMap.set(key, completion);
        return;
      }

      // Keep the most recent one
      const existingTime = new Date(existing.timestamp).getTime();
      const currentTime = new Date(completion.timestamp).getTime();

      if (!isNaN(currentTime) && (isNaN(existingTime) || currentTime > existingTime)) {
        completionMap.set(key, completion);
      }
    });

    resolved.completions = Array.from(completionMap.values()).sort((a, b) =>
      new Date(b.timestamp).getTime() - new Date(a.timestamp).getTime()
    );

    console.log(`Merged completions: local=${localState.completions.length}, server=${serverState.completions.length}, resolved=${resolved.completions.length}`);

    // Merge arrangements (prefer local for recent changes, server for older)
    const allArrangements = [...localState.arrangements, ...serverState.arrangements];
    const arrangementsMap = new Map();

    allArrangements.forEach(arr => {
      const existing = arrangementsMap.get(arr.id);
      if (!existing || new Date(arr.updatedAt) > new Date(existing.updatedAt)) {
        arrangementsMap.set(arr.id, arr);
      }
    });
    resolved.arrangements = Array.from(arrangementsMap.values());

    // Merge day sessions (keep all unique dates)
    const allSessions = [...localState.daySessions, ...serverState.daySessions];
    const sessionsMap = new Map();

    allSessions.forEach(session => {
      const existing = sessionsMap.get(session.date);
      if (!existing || (session.end && !existing.end)) {
        sessionsMap.set(session.date, session);
      }
    });
    resolved.daySessions = Array.from(sessionsMap.values());

    // For addresses, prefer the longer list but preserve list version logic
    if (serverState.addresses.length > localState.addresses.length) {
      resolved.addresses = serverState.addresses;
<<<<<<< HEAD
      // Keep the higher version without bumping
      resolved.currentListVersion = Math.max(
        coerceListVersion(localState.currentListVersion),
        coerceListVersion(serverState.currentListVersion)
      );
    } else {
      // Keep local version if local has more/equal addresses
      resolved.currentListVersion = coerceListVersion(localState.currentListVersion);
=======
      const localVersion =
        typeof localState.currentListVersion === "number"
          ? localState.currentListVersion
          : 1;
      const serverVersion =
        typeof serverState.currentListVersion === "number"
          ? serverState.currentListVersion
          : 1;
      resolved.currentListVersion = Math.max(localVersion, serverVersion);
>>>>>>> f94408e4
    }

    resolved.activeIndex =
      localState.activeIndex ?? serverState.activeIndex ?? null;

    return resolved;
  }, []);

  // Force a full sync (useful for debugging or after major changes)
  const forceFullSync = useCallback(async () => {
    lastSyncedState.current = '';
    syncMetadata.current.lastSyncAt = '';
    syncMetadata.current.version = 0;
  }, []);

  // ---- Cloud subscribe (pull) with better change detection ----
  const subscribeToData = useCallback(
    (onChange: Dispatch<SetStateAction<AppState>>) => {
      if (!user || !supabase) return () => {};

      clearError();
      
      const sb = supabase as NonNullable<typeof supabase>;
      const channel = sb.channel("navigator_state_" + user.id);

      channel.on(
        "postgres_changes",
        { event: "*", schema: "public", table: "navigator_state", filter: `user_id=eq.${user.id}` },
        async (payload: any) => {
          try {
            const row = payload?.new ?? payload?.old ?? null;
            if (!row) return;

            const updatedAt: string = row.updated_at;
            const dataObj: AppState = row.data;
            const serverVersion: number = row.version || 0;
            const serverChecksum: string = row.checksum || '';

            // Skip our own changes
            if (row.device_id === syncMetadata.current.deviceId) {
              return;
            }

            // Skip if we've already processed this version
            if (serverVersion <= syncMetadata.current.version) {
              return;
            }

            // Verify data integrity
            const expectedChecksum = generateChecksum(dataObj);
            if (serverChecksum && serverChecksum !== expectedChecksum) {
              console.warn('Checksum mismatch, requesting full sync');
              return;
            }

            // Update our sync metadata
            syncMetadata.current.lastSyncAt = updatedAt;
            syncMetadata.current.version = serverVersion;
            syncMetadata.current.checksum = serverChecksum;

            // 🔧 CRITICAL FIX: Check if restore is in progress before applying cloud updates
            const restoreInProgress = localStorage.getItem('navigator_restore_in_progress');
            if (restoreInProgress) {
              const restoreTime = parseInt(restoreInProgress);
              const timeSinceRestore = Date.now() - restoreTime;

              // If restore was within the last 30 seconds, skip cloud updates
              if (timeSinceRestore < 30000) {
                console.log('🛡️ RESTORE PROTECTION: Skipping cloud state update to prevent data loss', {
                  timeSinceRestore: `${Math.round(timeSinceRestore/1000)}s`,
                  restoreTime: new Date(restoreTime).toISOString()
                });
                return;
              } else {
                // Clear the flag after timeout
                console.log('🛡️ RESTORE PROTECTION: Timeout reached, clearing flag');
                localStorage.removeItem('navigator_restore_in_progress');
              }
            }

            console.log('🔄 FORCE UPDATE: Applying cloud state update from another device');

            // FORCE UPDATE: Apply cloud updates immediately for personal use case
            if (typeof onChange === "function") {
              onChange(prev => {
                const merged = mergeStatePreservingActiveIndex(prev, dataObj);

                // Check if there are new completions and log them
                const newCompletions = merged.completions.filter(comp =>
                  !prev.completions.some(prevComp =>
                    prevComp.timestamp === comp.timestamp &&
                    prevComp.address === comp.address
                  )
                );

                if (newCompletions.length > 0) {
                  console.log(`📱 NEW COMPLETIONS DETECTED: ${newCompletions.length} new completion(s) from other device(s)`);
                  newCompletions.forEach(comp => {
                    console.log(`   • "${comp.address}" completed at ${new Date(comp.timestamp).toLocaleString()}`);
                  });
                }

                lastSyncedState.current = JSON.stringify(merged);
                return merged;
              });
            } else {
              lastSyncedState.current = JSON.stringify(dataObj);
            }
            setLastSyncTime(new Date(updatedAt));
          } catch (e: any) {
            console.warn("subscribeToData handler error:", e?.message || e);
            setError("Sync error: " + (e?.message || e));
          }
        }
      );

      channel.subscribe();

      const cleanup = () => {
        try {
          sb.removeChannel(channel);
        } catch {
          // ignore
        }
      };

      subscriptionCleanup.current = cleanup;
      return cleanup;
    },
    [user, clearError]
  );

  return useMemo<UseCloudSync>(
    () => ({
      user,
      isLoading,
      isOnline,
      isSyncing,
      error,
      lastSyncTime,
      clearError,
      signIn,
      signUp,
      signOut,
      syncData,
      subscribeToData,
      queueOperation,
      forceFullSync,
    }),
    [user, isLoading, isOnline, isSyncing, error, lastSyncTime, clearError, signIn, signUp, signOut, syncData, subscribeToData, queueOperation, forceFullSync]
  );
}

export default useCloudSync;<|MERGE_RESOLUTION|>--- conflicted
+++ resolved
@@ -854,16 +854,8 @@
 
         return {
           ...localState,
-<<<<<<< HEAD
           // Keep the higher version but don't bump it
-          currentListVersion: Math.max(
-            coerceListVersion(localState.currentListVersion),
-            coerceListVersion(serverState.currentListVersion)
-          )
-=======
-          // Force bump version to ensure this state takes precedence
-          currentListVersion: Math.max(localVersion, serverVersion) + 1
->>>>>>> f94408e4
+          currentListVersion: Math.max(localVersion, serverVersion)
         };
       } else {
         // Clear the flag after timeout
@@ -932,16 +924,6 @@
     // For addresses, prefer the longer list but preserve list version logic
     if (serverState.addresses.length > localState.addresses.length) {
       resolved.addresses = serverState.addresses;
-<<<<<<< HEAD
-      // Keep the higher version without bumping
-      resolved.currentListVersion = Math.max(
-        coerceListVersion(localState.currentListVersion),
-        coerceListVersion(serverState.currentListVersion)
-      );
-    } else {
-      // Keep local version if local has more/equal addresses
-      resolved.currentListVersion = coerceListVersion(localState.currentListVersion);
-=======
       const localVersion =
         typeof localState.currentListVersion === "number"
           ? localState.currentListVersion
@@ -951,7 +933,13 @@
           ? serverState.currentListVersion
           : 1;
       resolved.currentListVersion = Math.max(localVersion, serverVersion);
->>>>>>> f94408e4
+    } else {
+      // Keep local version if local has more/equal addresses
+      const localVersion =
+        typeof localState.currentListVersion === "number"
+          ? localState.currentListVersion
+          : 1;
+      resolved.currentListVersion = localVersion;
     }
 
     resolved.activeIndex =
