// src/DayPanel.tsx - FIXED VERSION - Removed conflicting styles
import * as React from "react";
import type { DaySession, Completion, Outcome } from "./types";
import { useBackupLoading } from "./hooks/useBackupLoading";
import { useSettings } from "./hooks/useSettings";
import { Modal } from "./components/Modal";
import { LoadingSpinner } from "./components/LoadingButton";

type Props = {
  sessions: DaySession[];
  completions: Completion[];
  startDay: () => void;
  endDay: () => void;
  /** Called with a Date or ISO string. App will update (or create) today's session start. */
  onEditStart: (newStart: string | Date) => void;
  /** Called with a Date or ISO string. App will update (or create) today's session end. */
  onEditEnd: (newEnd: string | Date) => void;
  /** Optional backup function called when ending day if backup is enabled */
  onBackup?: () => Promise<void>;
};

// 🔧 FIXED: Create local time instead of UTC
function toISO(dateStr: string, timeStr: string) {
  // dateStr "YYYY-MM-DD"; timeStr "HH:MM"
  const [y, m, d] = dateStr.split("-").map(Number);
  const [hh, mm] = timeStr.split(":").map(Number);
  try {
    // ✅ Use local time constructor instead of Date.UTC()
    const dt = new Date(y, (m || 1) - 1, d || 1, hh || 0, mm || 0);
    return dt.toISOString();
  } catch {
    return "";
  }
}

// 🔧 FIXED: Extract time in local timezone
function fmtTime(iso?: string) {
  if (!iso) return "—";
  try {
    const d = new Date(iso);
    // ✅ Use toLocaleTimeString to respect local timezone
    return d.toLocaleTimeString("en-GB", { 
      hour: '2-digit', 
      minute: '2-digit',
      hour12: false,
      timeZone: 'Europe/London'
    });
  } catch {
    return "—";
  }
}

// 🔧 FIXED: Convert ISO to local time for form inputs
function isoToLocalTime(iso?: string): string {
  if (!iso) return "";
  try {
    const d = new Date(iso);
    const hh = String(d.getHours()).padStart(2, "0");
    const mm = String(d.getMinutes()).padStart(2, "0");
    return `${hh}:${mm}`;
  } catch {
    return "";
  }
}

function isoToLocalDate(iso?: string): string {
  if (!iso) return "";
  try {
    const d = new Date(iso);
    const year = d.getFullYear();
    const month = String(d.getMonth() + 1).padStart(2, "0");
    const day = String(d.getDate()).padStart(2, "0");
    return `${year}-${month}-${day}`;
  } catch {
    return "";
  }
}

export function DayPanel({
  sessions,
  completions,
  startDay,
  endDay,
  onEditStart,
  onEditEnd,
  onBackup,
}: Props) {
  const { settings } = useSettings();
  const { isLoading, executeBackup } = useBackupLoading();
  const todayStr = new Date().toISOString().slice(0, 10);

  // Prefer an active session; else the most recent for today
  const todaySessions = sessions.filter((s) => s.date === todayStr);
  const active = todaySessions.find((s) => !s.end) || null;
  const latestToday =
    active ||
    todaySessions.slice().sort((a, b) => {
      const ta = new Date(a.start || a.date + "T00:00:00.000Z").getTime();
      const tb = new Date(b.start || b.date + "T00:00:00.000Z").getTime();
      return tb - ta;
    })[0];

  const isActive = !!active;

  // Enhanced end day function with backup functionality
  const handleEndDay = async () => {
    try {
      if (settings.backupOnEndOfDay && onBackup) {
        await executeBackup(onBackup);
      }
      endDay();
    } catch (error) {
      console.error('Failed to complete backup during end day:', error);
      // Still end the day even if backup fails
      endDay();
    }
  };

  // Today's completions summary
  const todays = completions.filter((c) => (c.timestamp || "").slice(0, 10) === todayStr);
  const outcomeCounts = todays.reduce<Record<Outcome, number>>(
    (acc, c) => {
      if (c.outcome === "PIF" || c.outcome === "DA" || c.outcome === "Done" || c.outcome === "ARR") {
        acc[c.outcome] += 1;
      }
      return acc;
    },
    { PIF: 0, DA: 0, Done: 0, ARR: 0 }
  );

  // --- Edit start controls ---
  const [editingStart, setEditingStart] = React.useState(false);
  const [startDate, setStartDate] = React.useState<string>(todayStr);
  const [startTime, setStartTime] = React.useState<string>(() => {
    if (latestToday?.start) {
      return isoToLocalTime(latestToday.start);
    }
    const now = new Date();
    return `${String(now.getHours()).padStart(2, "0")}:${String(now.getMinutes()).padStart(2, "0")}`;
  });

  React.useEffect(() => {
    if (latestToday?.start) {
      setStartDate(isoToLocalDate(latestToday.start) || latestToday.date);
      setStartTime(isoToLocalTime(latestToday.start));
    } else {
      setStartDate(todayStr);
      const now = new Date();
      setStartTime(`${String(now.getHours()).padStart(2, "0")}:${String(now.getMinutes()).padStart(2, "0")}`);
    }
  }, [latestToday?.start, latestToday?.date, todayStr]);

  const saveStart = React.useCallback(() => {
    const iso = toISO(startDate, startTime);
    if (iso) onEditStart(iso);
    setEditingStart(false);
  }, [startDate, startTime, onEditStart]);

  // --- Edit finish controls ---
  const [editingEnd, setEditingEnd] = React.useState(false);
  const [endDate, setEndDate] = React.useState<string>(todayStr);
  const [endTime, setEndTime] = React.useState<string>(() => {
    if (latestToday?.end) {
      return isoToLocalTime(latestToday.end);
    }
    const now = new Date();
    return `${String(now.getHours()).padStart(2, "0")}:${String(now.getMinutes()).padStart(2, "0")}`;
  });

  React.useEffect(() => {
    if (latestToday?.end) {
      setEndDate(isoToLocalDate(latestToday.end) || latestToday.date);
      setEndTime(isoToLocalTime(latestToday.end));
    } else {
      setEndDate(todayStr);
      const now = new Date();
      setEndTime(`${String(now.getHours()).padStart(2, "0")}:${String(now.getMinutes()).padStart(2, "0")}`);
    }
  }, [latestToday?.end, latestToday?.date, todayStr]);

  const saveEnd = React.useCallback(() => {
    const iso = toISO(endDate, endTime);
    if (iso) onEditEnd(iso);
    setEditingEnd(false);
  }, [endDate, endTime, onEditEnd]);

  return (
    <div className={`day-panel-modern ${isActive ? "day-panel-active" : ""}`}>
      <div className="day-panel-header">
        <div className="day-status">
          <div className="day-status-icon">
            {isActive ? "🟢" : latestToday ? "🔴" : "⚫"}
          </div>
          <div className="day-status-text">
            <div className="day-status-title">
              {isActive ? "Day Running" : latestToday ? "Day Completed" : "No Session Today"}
            </div>
            <div className="day-status-subtitle">
              {latestToday?.start ? (
                <>
                  {fmtTime(latestToday.start)}
                  {latestToday?.end && (
                    <> → {fmtTime(latestToday.end)}</>
                  )}
                  {isActive && !latestToday?.end && (
                    <> • <span style={{ color: 'var(--success)' }}>Active</span></>
                  )}
                </>
              ) : (
                "Click 'Start Day' to begin tracking"
              )}
            </div>
          </div>
        </div>

        {/* Today's quick stats */}
        <div className="day-stats-modern">
          <div className="stat-pill stat-pill-pif">
            <span className="stat-number">{outcomeCounts.PIF}</span>
            <span className="stat-label">PIF</span>
          </div>
          <div className="stat-pill stat-pill-done">
            <span className="stat-number">{outcomeCounts.Done}</span>
            <span className="stat-label">Done</span>
          </div>
          <div className="stat-pill stat-pill-da">
            <span className="stat-number">{outcomeCounts.DA}</span>
            <span className="stat-label">DA</span>
          </div>
          <div className="stat-pill stat-pill-arr">
            <span className="stat-number">{outcomeCounts.ARR}</span>
            <span className="stat-label">ARR</span>
          </div>
        </div>
      </div>

      <div className="day-panel-actions">
        <div className="primary-actions">
          {!isActive ? (
            <button className="btn btn-primary btn-modern" onClick={startDay}>
              <span className="btn-icon">▶️</span>
              Start Day
            </button>
          ) : (
            <button
              className="btn btn-danger btn-modern"
              onClick={handleEndDay}
              disabled={isLoading}
            >
              <span className="btn-icon">{isLoading ? "⏳" : "⏹️"}</span>
              {isLoading ? "Ending Day..." : "End Day"}
            </button>
          )}
        </div>

        <div className="edit-actions">
          {/* Edit START */}
          {!editingStart ? (
            <button className="btn btn-ghost btn-sm" onClick={() => setEditingStart(true)} title="Edit today's start time">
              ✏️ Edit start
            </button>
          ) : (
            <div className="day-edit-group">
              <input
                id="start-date"
                name="startDate"
                type="date"
                className="input input-sm"
                value={startDate}
                onChange={(e) => setStartDate(e.target.value)}
                autoComplete="off"
              />
              <input
                id="start-time"
                name="startTime"
                type="time"
                className="input input-sm"
                value={startTime}
                onChange={(e) => setStartTime(e.target.value)}
                autoComplete="off"
              />
              <button className="btn btn-primary btn-sm" onClick={saveStart}>💾</button>
              <button className="btn btn-ghost btn-sm" onClick={() => setEditingStart(false)}>✕</button>
            </div>
          )}

          {/* Edit END */}
          {!editingEnd ? (
            <button className="btn btn-ghost btn-sm" onClick={() => setEditingEnd(true)} title="Edit today's finish time">
              ✏️ Edit finish
            </button>
          ) : (
            <div className="day-edit-group">
              <input
                id="end-date"
                name="endDate"
                type="date"
                className="input input-sm"
                value={endDate}
                onChange={(e) => setEndDate(e.target.value)}
                autoComplete="off"
              />
              <input
                id="end-time"
                name="endTime"
                type="time"
                className="input input-sm"
                value={endTime}
                onChange={(e) => setEndTime(e.target.value)}
                autoComplete="off"
              />
              <button className="btn btn-primary btn-sm" onClick={saveEnd}>💾</button>
              <button className="btn btn-ghost btn-sm" onClick={() => setEditingEnd(false)}>✕</button>
            </div>
          )}
        </div>
<<<<<<< HEAD
        </div>

        {/* Loading Modal for Backup */}
        <Modal
          isOpen={isLoading}
          onClose={() => {}} // Prevent closing during backup
          title="Backing up data"
          showCloseButton={false}
          size="sm"
        >
          <div className="backup-loading-modal">
            <div className="backup-loading-content">
              <LoadingSpinner size="lg" />
              <h3 className="backup-loading-title">
                Downloading backup, please wait...
              </h3>
              <p className="backup-loading-message">
                Do not close the app or press the button again. This may take a few moments.
              </p>
            </div>
          </div>
        </Modal>

        <style>{`
        .day-panel-modern {
          background: linear-gradient(135deg, var(--white) 0%, var(--gray-50) 100%);
          border: 1px solid var(--border);
          border-radius: var(--radius-lg);
          padding: 1.5rem;
          margin-bottom: 1.5rem;
          box-shadow: var(--shadow-sm);
          transition: all 0.2s ease;
        }

        .day-panel-modern.day-panel-active {
          border-color: var(--success);
          box-shadow: 0 0 0 3px var(--success-light);
          background: linear-gradient(135deg, var(--success-light) 0%, var(--white) 100%);
        }

        .day-panel-header {
          display: flex;
          justify-content: space-between;
          align-items: flex-start;
          margin-bottom: 1.25rem;
          gap: 1rem;
        }

        .day-status {
          display: flex;
          align-items: center;
          gap: 1rem;
          flex: 1;
        }

        .day-status-icon {
          font-size: 1.5rem;
          line-height: 1;
        }

        .day-status-text {
          flex: 1;
        }

        .day-status-title {
          font-weight: 600;
          font-size: 1.1rem;
          color: var(--text-primary);
          margin-bottom: 0.25rem;
        }

        .day-status-subtitle {
          font-size: 0.9rem;
          color: var(--text-secondary);
          font-family: monospace;
        }

        .day-stats-modern {
          display: flex;
          gap: 0.75rem;
          flex-wrap: wrap;
        }

        .stat-pill {
          display: flex;
          flex-direction: column;
          align-items: center;
          padding: 0.5rem 0.75rem;
          border-radius: var(--radius-md);
          min-width: 50px;
          transition: all 0.2s ease;
        }

        .stat-pill:hover {
          transform: translateY(-1px);
          box-shadow: var(--shadow-md);
        }

        .stat-pill-pif {
          background: linear-gradient(135deg, var(--success-light) 0%, var(--success-lighter) 100%);
          border: 1px solid var(--success-border);
        }

        .stat-pill-done {
          background: linear-gradient(135deg, var(--blue-50) 0%, var(--blue-25) 100%);
          border: 1px solid var(--blue-200);
        }

        .stat-pill-da {
          background: linear-gradient(135deg, var(--warning-light) 0%, var(--warning-lighter) 100%);
          border: 1px solid var(--warning-border);
        }

        .stat-pill-arr {
          background: linear-gradient(135deg, var(--purple-50) 0%, var(--purple-25) 100%);
          border: 1px solid var(--purple-200);
        }

        .stat-number {
          font-weight: 700;
          font-size: 1.1rem;
          line-height: 1;
          color: var(--text-primary);
        }

        .stat-label {
          font-size: 0.75rem;
          font-weight: 500;
          color: var(--text-secondary);
          margin-top: 0.125rem;
        }

        .day-panel-actions {
          display: flex;
          justify-content: space-between;
          align-items: center;
          gap: 1rem;
          flex-wrap: wrap;
        }

        .primary-actions {
          display: flex;
          gap: 0.75rem;
        }

        .edit-actions {
          display: flex;
          gap: 0.5rem;
          align-items: center;
          flex-wrap: wrap;
        }

        .btn-modern {
          display: flex;
          align-items: center;
          gap: 0.5rem;
          padding: 0.75rem 1.25rem;
          font-weight: 500;
          transition: all 0.2s ease;
        }

        .btn-modern:hover {
          transform: translateY(-1px);
          box-shadow: var(--shadow-md);
        }

        .btn-icon {
          font-size: 1rem;
        }

        /* Backup Loading Modal Styles */
        .backup-loading-modal {
          text-align: center;
          padding: 2rem;
        }

        .backup-loading-content {
          display: flex;
          flex-direction: column;
          align-items: center;
          gap: 1rem;
        }

        .backup-loading-title {
          font-size: 1.125rem;
          font-weight: 600;
          color: var(--gray-800);
          margin: 0;
        }

        .backup-loading-message {
          font-size: 0.875rem;
          color: var(--gray-600);
          margin: 0;
          line-height: 1.5;
          max-width: 300px;
        }

        /* Dark mode support for backup modal */
        .dark-mode .backup-loading-title {
          color: var(--gray-100);
        }

        .dark-mode .backup-loading-message {
          color: var(--gray-300);
        }

        @media (max-width: 768px) {
          .day-panel-header {
            flex-direction: column;
            align-items: stretch;
          }

          .day-stats-modern {
            justify-content: center;
          }

          .day-panel-actions {
            flex-direction: column;
            align-items: stretch;
          }

          .primary-actions,
          .edit-actions {
            justify-content: center;
          }
        }
      `}</style>
=======
      </div>
>>>>>>> c8bbcbe0
    </div>
  );
}<|MERGE_RESOLUTION|>--- conflicted
+++ resolved
@@ -314,238 +314,28 @@
             </div>
           )}
         </div>
-<<<<<<< HEAD
-        </div>
-
-        {/* Loading Modal for Backup */}
-        <Modal
-          isOpen={isLoading}
-          onClose={() => {}} // Prevent closing during backup
-          title="Backing up data"
-          showCloseButton={false}
-          size="sm"
-        >
-          <div className="backup-loading-modal">
-            <div className="backup-loading-content">
-              <LoadingSpinner size="lg" />
-              <h3 className="backup-loading-title">
-                Downloading backup, please wait...
-              </h3>
-              <p className="backup-loading-message">
-                Do not close the app or press the button again. This may take a few moments.
-              </p>
-            </div>
-          </div>
-        </Modal>
-
-        <style>{`
-        .day-panel-modern {
-          background: linear-gradient(135deg, var(--white) 0%, var(--gray-50) 100%);
-          border: 1px solid var(--border);
-          border-radius: var(--radius-lg);
-          padding: 1.5rem;
-          margin-bottom: 1.5rem;
-          box-shadow: var(--shadow-sm);
-          transition: all 0.2s ease;
-        }
-
-        .day-panel-modern.day-panel-active {
-          border-color: var(--success);
-          box-shadow: 0 0 0 3px var(--success-light);
-          background: linear-gradient(135deg, var(--success-light) 0%, var(--white) 100%);
-        }
-
-        .day-panel-header {
-          display: flex;
-          justify-content: space-between;
-          align-items: flex-start;
-          margin-bottom: 1.25rem;
-          gap: 1rem;
-        }
-
-        .day-status {
-          display: flex;
-          align-items: center;
-          gap: 1rem;
-          flex: 1;
-        }
-
-        .day-status-icon {
-          font-size: 1.5rem;
-          line-height: 1;
-        }
-
-        .day-status-text {
-          flex: 1;
-        }
-
-        .day-status-title {
-          font-weight: 600;
-          font-size: 1.1rem;
-          color: var(--text-primary);
-          margin-bottom: 0.25rem;
-        }
-
-        .day-status-subtitle {
-          font-size: 0.9rem;
-          color: var(--text-secondary);
-          font-family: monospace;
-        }
-
-        .day-stats-modern {
-          display: flex;
-          gap: 0.75rem;
-          flex-wrap: wrap;
-        }
-
-        .stat-pill {
-          display: flex;
-          flex-direction: column;
-          align-items: center;
-          padding: 0.5rem 0.75rem;
-          border-radius: var(--radius-md);
-          min-width: 50px;
-          transition: all 0.2s ease;
-        }
-
-        .stat-pill:hover {
-          transform: translateY(-1px);
-          box-shadow: var(--shadow-md);
-        }
-
-        .stat-pill-pif {
-          background: linear-gradient(135deg, var(--success-light) 0%, var(--success-lighter) 100%);
-          border: 1px solid var(--success-border);
-        }
-
-        .stat-pill-done {
-          background: linear-gradient(135deg, var(--blue-50) 0%, var(--blue-25) 100%);
-          border: 1px solid var(--blue-200);
-        }
-
-        .stat-pill-da {
-          background: linear-gradient(135deg, var(--warning-light) 0%, var(--warning-lighter) 100%);
-          border: 1px solid var(--warning-border);
-        }
-
-        .stat-pill-arr {
-          background: linear-gradient(135deg, var(--purple-50) 0%, var(--purple-25) 100%);
-          border: 1px solid var(--purple-200);
-        }
-
-        .stat-number {
-          font-weight: 700;
-          font-size: 1.1rem;
-          line-height: 1;
-          color: var(--text-primary);
-        }
-
-        .stat-label {
-          font-size: 0.75rem;
-          font-weight: 500;
-          color: var(--text-secondary);
-          margin-top: 0.125rem;
-        }
-
-        .day-panel-actions {
-          display: flex;
-          justify-content: space-between;
-          align-items: center;
-          gap: 1rem;
-          flex-wrap: wrap;
-        }
-
-        .primary-actions {
-          display: flex;
-          gap: 0.75rem;
-        }
-
-        .edit-actions {
-          display: flex;
-          gap: 0.5rem;
-          align-items: center;
-          flex-wrap: wrap;
-        }
-
-        .btn-modern {
-          display: flex;
-          align-items: center;
-          gap: 0.5rem;
-          padding: 0.75rem 1.25rem;
-          font-weight: 500;
-          transition: all 0.2s ease;
-        }
-
-        .btn-modern:hover {
-          transform: translateY(-1px);
-          box-shadow: var(--shadow-md);
-        }
-
-        .btn-icon {
-          font-size: 1rem;
-        }
-
-        /* Backup Loading Modal Styles */
-        .backup-loading-modal {
-          text-align: center;
-          padding: 2rem;
-        }
-
-        .backup-loading-content {
-          display: flex;
-          flex-direction: column;
-          align-items: center;
-          gap: 1rem;
-        }
-
-        .backup-loading-title {
-          font-size: 1.125rem;
-          font-weight: 600;
-          color: var(--gray-800);
-          margin: 0;
-        }
-
-        .backup-loading-message {
-          font-size: 0.875rem;
-          color: var(--gray-600);
-          margin: 0;
-          line-height: 1.5;
-          max-width: 300px;
-        }
-
-        /* Dark mode support for backup modal */
-        .dark-mode .backup-loading-title {
-          color: var(--gray-100);
-        }
-
-        .dark-mode .backup-loading-message {
-          color: var(--gray-300);
-        }
-
-        @media (max-width: 768px) {
-          .day-panel-header {
-            flex-direction: column;
-            align-items: stretch;
-          }
-
-          .day-stats-modern {
-            justify-content: center;
-          }
-
-          .day-panel-actions {
-            flex-direction: column;
-            align-items: stretch;
-          }
-
-          .primary-actions,
-          .edit-actions {
-            justify-content: center;
-          }
-        }
-      `}</style>
-=======
       </div>
->>>>>>> c8bbcbe0
+
+      {/* Loading Modal for Backup */}
+      <Modal
+        isOpen={isLoading}
+        onClose={() => {}} // Prevent closing during backup
+        title="Backing up data"
+        showCloseButton={false}
+        size="sm"
+      >
+        <div className="backup-loading-modal">
+          <div className="backup-loading-content">
+            <LoadingSpinner size="lg" />
+            <h3 className="backup-loading-title">
+              Downloading backup, please wait...
+            </h3>
+            <p className="backup-loading-message">
+              Do not close the app or press the button again. This may take a few moments.
+            </p>
+          </div>
+        </div>
+      </Modal>
     </div>
   );
 }