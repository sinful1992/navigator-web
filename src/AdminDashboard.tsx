import { useState, useEffect } from "react";
import type { User } from "@supabase/supabase-js";
import { supabase } from "./lib/supabaseClient";

interface AdminUser {
  id: string;
  user_id: string;
  email: string;
  role: 'owner' | 'admin' | 'support';
  permissions: string[];
  created_at: string;
  is_active: boolean;
}

interface SubscriptionOverview {
  user_email: string;
  subscription_status: string;
  subscription_plan: string;
  trial_end: string | null;
  current_period_end: string | null;
  subscription_created_at: string | null;
  total_api_requests: number;
}

// Define specific types for different admin action details
type SubscriptionDetails = {
  plan_type?: string;
  duration?: string;
  amount?: number;
  reason?: string;
};

type UserManagementDetails = {
  email?: string;
  reason?: string;
  previous_status?: string;
  new_status?: string;
};

type SystemActionDetails = {
  feature?: string;
  configuration?: Record<string, unknown>;
  reason?: string;
};

// Union type for all possible admin action details
type AdminActionDetails =
  | SubscriptionDetails
  | UserManagementDetails
  | SystemActionDetails
  | Record<string, unknown>
  | null;

interface AdminAction {
  id: string;
  action_type: string;
  target_user_id: string;
  performed_at: string;
  details: AdminActionDetails;
  admin_email?: string;
}

interface AdminDashboardProps {
  user: User;
  onClose?: () => void;
}

export function AdminDashboard({ user, onClose }: AdminDashboardProps) {
  const [adminUser, setAdminUser] = useState<AdminUser | null>(null);
  const [subscriptions, setSubscriptions] = useState<SubscriptionOverview[]>([]);
  const [recentActions, setRecentActions] = useState<AdminAction[]>([]);
  const [loading, setLoading] = useState(true);
  const [error, setError] = useState<string | null>(null);
  const [activeTab, setActiveTab] = useState<'subscriptions' | 'actions' | 'settings'>('subscriptions');

  // Form states
  const [selectedUserId, setSelectedUserId] = useState('');
  const [grantMonths, setGrantMonths] = useState(1);
  const [extendDays, setExtendDays] = useState(7);
  const [adminNotes, setAdminNotes] = useState('');
  const [actionLoading, setActionLoading] = useState<string | null>(null);

  // Check if current user is admin and load data
  useEffect(() => {
    loadAdminData();
  }, [user]);

  const loadAdminData = async () => {
    if (!user || !supabase) return;

    try {
      setLoading(true);
      setError(null);

      // Check if user is admin
      const { data: isAdminResult, error: adminCheckError } = await supabase
        .rpc('is_admin', { user_uuid: user.id });

      if (adminCheckError) {
        console.error('Admin check error:', adminCheckError);
        throw adminCheckError;
      }

      if (!isAdminResult) {
        throw new Error('Access denied: Admin privileges required');
      }

      // Get admin user info
      const { data: adminData, error: adminError } = await supabase
        .from('admin_users')
        .select('*')
        .eq('user_id', user.id)
        .single();

      if (adminError) throw adminError;
      setAdminUser(adminData);

      // Load subscription overview using secure function
      const { data: subsData, error: subsError } = await supabase
        .rpc('get_admin_subscription_overview');

      if (subsError) {
        console.error('Subscription overview error:', subsError);
        throw subsError;
      }
      setSubscriptions(subsData || []);

      // Load recent admin actions (skip if table doesn't exist)
      let actionsData: any[] = [];
      try {
        const { data, error: actionsError } = await supabase
          .from('admin_actions')
          .select(`
            id,
            action_type,
            target_user_id,
            performed_at,
            details,
            admin_users!inner(email)
          `)
          .order('performed_at', { ascending: false })
          .limit(20);

        if (actionsError) {
          console.warn('Admin actions table not found or error:', actionsError);
          actionsData = [];
        } else {
          actionsData = data || [];
        }
      } catch (e) {
        console.warn('Failed to load admin actions:', e);
        actionsData = [];
      }
      
      const formattedActions = (actionsData || []).map((action: any) => ({
        ...action,
        admin_email: action.admin_users?.email || (Array.isArray(action.admin_users) ? action.admin_users[0]?.email : null)
      }));
      setRecentActions(formattedActions);

    } catch (e: any) {
      setError(e.message || 'Failed to load admin data');
    } finally {
      setLoading(false);
    }
  };

  // Grant subscription to user
  const handleGrantSubscription = async () => {
    if (!selectedUserId || !supabase) return;

    try {
      setActionLoading('grant');
      
      const { error } = await supabase
        .rpc('admin_grant_subscription', {
          target_user_id: selectedUserId,
          plan_id: 'enforcement_pro',
          duration_months: grantMonths,
          admin_notes: adminNotes || `Granted ${grantMonths} month(s) by admin`
        });

      if (error) throw error;

      // Refresh data
      await loadAdminData();
      
      // Reset form
      setSelectedUserId('');
      setGrantMonths(1);
      setAdminNotes('');
      
      alert('Subscription granted successfully!');

    } catch (e: any) {
      alert('Failed to grant subscription: ' + e.message);
    } finally {
      setActionLoading(null);
    }
  };

  // Extend trial for user
  const handleExtendTrial = async () => {
    if (!selectedUserId || !supabase) return;

    try {
      setActionLoading('extend');
      
      const { error } = await supabase
        .rpc('admin_extend_trial', {
          target_user_id: selectedUserId,
          additional_days: extendDays,
          admin_notes: adminNotes || `Extended trial by ${extendDays} days`
        });

      if (error) throw error;

      // Refresh data
      await loadAdminData();
      
      // Reset form
      setSelectedUserId('');
      setExtendDays(7);
      setAdminNotes('');
      
      alert('Trial extended successfully!');

    } catch (e: any) {
      alert('Failed to extend trial: ' + e.message);
    } finally {
      setActionLoading(null);
    }
  };

  const formatDate = (dateString: string | null) => {
    if (!dateString) return 'N/A';
    return new Date(dateString).toLocaleDateString('en-GB', {
      year: 'numeric',
      month: 'short',
      day: 'numeric',
      hour: '2-digit',
      minute: '2-digit'
    });
  };

  const getStatusBadge = (status: string) => {
    const statusMap: Record<string, { color: string; label: string }> = {
      active_trial: { color: '#fff3cd', label: 'Active Trial' },
      active_paid: { color: '#d4edda', label: 'Active Paid' },
      expired: { color: '#f8d7da', label: 'Expired' },
      cancelled: { color: '#e2e3e5', label: 'Cancelled' },
    };
    
    const statusInfo = statusMap[status] || { color: '#f8f9fa', label: status };
    
    return (
      <span 
        style={{ 
          backgroundColor: statusInfo.color, 
          padding: '4px 8px', 
          borderRadius: '4px', 
          fontSize: '12px',
          fontWeight: '500'
        }}
      >
        {statusInfo.label}
      </span>
    );
  };

  if (loading) {
    return (
      <div className="admin-dashboard">
        <div className="loading">Loading admin dashboard...</div>
      </div>
    );
  }

  if (error) {
    return (
      <div className="admin-dashboard">
        <div className="error">
          <h3>Access Denied</h3>
          <p>{error}</p>
          {onClose && <button onClick={onClose}>Close</button>}
        </div>
      </div>
    );
  }

  return (
    <div className="admin-dashboard">
      <div className="admin-header">
        <h2>Admin Dashboard</h2>
        <div className="admin-info">
          <span>Role: <strong>{adminUser?.role}</strong></span>
          {onClose && (
            <button className="close-button" onClick={onClose}>✕</button>
          )}
        </div>
      </div>

      <div className="admin-tabs">
        <button 
          className={activeTab === 'subscriptions' ? 'active' : ''}
          onClick={() => setActiveTab('subscriptions')}
        >
          Subscriptions ({subscriptions.length})
        </button>
        <button 
          className={activeTab === 'actions' ? 'active' : ''}
          onClick={() => setActiveTab('actions')}
        >
          Recent Actions ({recentActions.length})
        </button>
        <button 
          className={activeTab === 'settings' ? 'active' : ''}
          onClick={() => setActiveTab('settings')}
        >
          Settings
        </button>
      </div>

      {activeTab === 'subscriptions' && (
        <div className="subscriptions-tab">
          <div className="stats-bar">
            <div className="stat">
              <strong>{subscriptions.filter(s => s.subscription_status === 'trial').length}</strong>
              <span>Active Trials</span>
            </div>
            <div className="stat">
              <strong>{subscriptions.filter(s => s.subscription_status === 'active').length}</strong>
              <span>Paid Subscriptions</span>
            </div>
            <div className="stat">
              <strong>{subscriptions.filter(s => s.subscription_status === 'expired').length}</strong>
              <span>Expired</span>
            </div>
            <div className="stat">
              <strong>£{subscriptions.filter(s => s.subscription_status === 'active').length * 25}</strong>
              <span>Monthly Revenue</span>
            </div>
          </div>

          <div className="admin-actions-panel">
            <h3>Admin Actions</h3>
            <div className="admin-form">
              <div className="form-row">
<<<<<<< HEAD
                <select
=======
                <label htmlFor="selected-user-id">Select User</label>
                <select
                  id="selected-user-id"
>>>>>>> 79373827
                  name="selectedUserId"
                  value={selectedUserId}
                  onChange={(e) => setSelectedUserId(e.target.value)}
                >
                  <option value="">Select User...</option>
                  {subscriptions.map(sub => (
                    <option key={sub.user_email} value={sub.user_email}>
                      {sub.user_email} - {getStatusBadge(sub.subscription_status).props.children}
                    </option>
                  ))}
                </select>
              </div>

              <div className="form-row">
                <div className="action-group">
                  <div className="input-group">
<<<<<<< HEAD
                    <label>Grant Subscription (months):</label>
                    <input
=======
                    <label htmlFor="grant-months">Grant Subscription (months):</label>
                    <input
                      id="grant-months"
>>>>>>> 79373827
                      name="grantMonths"
                      type="number"
                      min="1"
                      max="12"
                      value={grantMonths}
                      onChange={(e) => setGrantMonths(parseInt(e.target.value) || 1)}
                    />
                    <button 
                      onClick={handleGrantSubscription}
                      disabled={!selectedUserId || actionLoading !== null}
                    >
                      {actionLoading === 'grant' ? 'Granting...' : 'Grant'}
                    </button>
                  </div>
                </div>

                <div className="action-group">
                  <div className="input-group">
<<<<<<< HEAD
                    <label>Extend Trial (days):</label>
                    <input
=======
                    <label htmlFor="extend-days">Extend Trial (days):</label>
                    <input
                      id="extend-days"
>>>>>>> 79373827
                      name="extendDays"
                      type="number"
                      min="1"
                      max="90"
                      value={extendDays}
                      onChange={(e) => setExtendDays(parseInt(e.target.value) || 7)}
                    />
                    <button 
                      onClick={handleExtendTrial}
                      disabled={!selectedUserId || actionLoading !== null}
                    >
                      {actionLoading === 'extend' ? 'Extending...' : 'Extend'}
                    </button>
                  </div>
                </div>
              </div>

              <div className="form-row">
<<<<<<< HEAD
                <textarea
=======
                <label htmlFor="admin-notes">Admin notes (optional)</label>
                <textarea
                  id="admin-notes"
>>>>>>> 79373827
                  name="adminNotes"
                  placeholder="Admin notes (optional)"
                  value={adminNotes}
                  onChange={(e) => setAdminNotes(e.target.value)}
                  rows={2}
                />
              </div>
            </div>
          </div>

          <div className="subscriptions-table">
            <h3>All Subscriptions</h3>
            <table>
              <thead>
                <tr>
                  <th>User Email</th>
                  <th>Status</th>
                  <th>Plan</th>
                  <th>API Requests</th>
                  <th>Created</th>
                  <th>Period End</th>
                </tr>
              </thead>
              <tbody>
                {subscriptions.map(sub => (
                  <tr key={sub.user_email}>
                    <td>{sub.user_email}</td>
                    <td>{getStatusBadge(sub.subscription_status)}</td>
                    <td>{sub.subscription_plan || 'No Plan'}</td>
                    <td>{sub.total_api_requests || 0}</td>
                    <td>{formatDate(sub.subscription_created_at)}</td>
                    <td>{formatDate(sub.current_period_end)}</td>
                  </tr>
                ))}
              </tbody>
            </table>
          </div>
        </div>
      )}

      {activeTab === 'actions' && (
        <div className="actions-tab">
          <h3>Recent Admin Actions</h3>
          <div className="actions-list">
            {recentActions.map(action => (
              <div key={action.id} className="action-item">
                <div className="action-header">
                  <strong>{action.action_type.replace('_', ' ').toUpperCase()}</strong>
                  <span className="action-date">{formatDate(action.performed_at)}</span>
                </div>
                <div className="action-details">
                  <p><strong>Admin:</strong> {action.admin_email}</p>
                  <p><strong>Target User:</strong> {action.target_user_id}</p>
                  {action.details && (
                    <div className="action-notes">
                      <strong>Details:</strong>
                      <pre>{JSON.stringify(action.details, null, 2)}</pre>
                    </div>
                  )}
                </div>
              </div>
            ))}
          </div>
        </div>
      )}

      {activeTab === 'settings' && (
        <div className="settings-tab">
          <h3>Admin Settings</h3>
          <div className="settings-info">
            <p><strong>Your Role:</strong> {adminUser?.role}</p>
            <p><strong>Permissions:</strong> {adminUser?.permissions.join(', ')}</p>
            <p><strong>Account Created:</strong> {formatDate(adminUser?.created_at || '')}</p>
          </div>
          
          <div className="quick-stats">
            <h4>Quick Stats</h4>
            <ul>
              <li>Total Users: {subscriptions.length}</li>
              <li>Active Trials: {subscriptions.filter(s => s.subscription_status === 'trial').length}</li>
              <li>Paid Customers: {subscriptions.filter(s => s.subscription_status === 'active').length}</li>
              <li>Monthly Revenue: £{subscriptions.filter(s => s.subscription_status === 'active').length * 25}</li>
              <li>Total Actions Performed: {recentActions.length}</li>
            </ul>
          </div>
        </div>
      )}
    </div>
  );
}

// CSS Styles (would typically be in a separate file)
const adminStyles = `
.admin-dashboard {
  max-width: 1200px;
  margin: 0 auto;
  padding: 20px;
  font-family: -apple-system, BlinkMacSystemFont, 'Segoe UI', Roboto, sans-serif;
}

.admin-header {
  display: flex;
  justify-content: space-between;
  align-items: center;
  margin-bottom: 20px;
  border-bottom: 2px solid #007bff;
  padding-bottom: 10px;
}

.admin-info {
  display: flex;
  align-items: center;
  gap: 15px;
}

.close-button {
  background: none;
  border: none;
  font-size: 20px;
  cursor: pointer;
  padding: 5px;
}

.admin-tabs {
  display: flex;
  gap: 10px;
  margin-bottom: 20px;
  border-bottom: 1px solid #ddd;
}

.admin-tabs button {
  padding: 10px 20px;
  border: none;
  background: none;
  cursor: pointer;
  border-bottom: 2px solid transparent;
}

.admin-tabs button.active {
  border-bottom-color: #007bff;
  color: #007bff;
  font-weight: 500;
}

.stats-bar {
  display: flex;
  gap: 20px;
  margin-bottom: 30px;
  background: #f8f9fa;
  padding: 20px;
  border-radius: 8px;
}

.stat {
  text-align: center;
}

.stat strong {
  display: block;
  font-size: 24px;
  color: #007bff;
}

.stat span {
  font-size: 14px;
  color: #6c757d;
}

.admin-actions-panel {
  background: white;
  border: 1px solid #ddd;
  border-radius: 8px;
  padding: 20px;
  margin-bottom: 20px;
}

.admin-form .form-row {
  margin-bottom: 15px;
}

.admin-form select, .admin-form input, .admin-form textarea {
  width: 100%;
  padding: 8px 12px;
  border: 1px solid #ddd;
  border-radius: 4px;
  font-size: 14px;
}

.form-row .action-group {
  display: flex;
  gap: 20px;
  align-items: end;
}

.input-group {
  display: flex;
  gap: 10px;
  align-items: center;
  flex: 1;
}

.input-group label {
  white-space: nowrap;
  font-size: 14px;
  font-weight: 500;
}

.input-group input {
  width: 80px;
}

.input-group button {
  background: #007bff;
  color: white;
  border: none;
  padding: 8px 16px;
  border-radius: 4px;
  cursor: pointer;
}

.input-group button:disabled {
  opacity: 0.6;
  cursor: not-allowed;
}

.subscriptions-table {
  background: white;
  border: 1px solid #ddd;
  border-radius: 8px;
  overflow: hidden;
}

.subscriptions-table h3 {
  margin: 0;
  padding: 15px 20px;
  background: #f8f9fa;
  border-bottom: 1px solid #ddd;
}

.subscriptions-table table {
  width: 100%;
  border-collapse: collapse;
}

.subscriptions-table th,
.subscriptions-table td {
  padding: 12px 15px;
  text-align: left;
  border-bottom: 1px solid #eee;
}

.subscriptions-table th {
  background: #f8f9fa;
  font-weight: 600;
  font-size: 14px;
}

.subscriptions-table td {
  font-size: 14px;
}

.actions-list {
  max-height: 600px;
  overflow-y: auto;
}

.action-item {
  border: 1px solid #ddd;
  border-radius: 8px;
  margin-bottom: 15px;
  padding: 15px;
  background: white;
}

.action-header {
  display: flex;
  justify-content: space-between;
  align-items: center;
  margin-bottom: 10px;
}

.action-date {
  color: #6c757d;
  font-size: 14px;
}

.action-details p {
  margin: 5px 0;
  font-size: 14px;
}

.action-notes {
  margin-top: 10px;
}

.action-notes pre {
  background: #f8f9fa;
  padding: 10px;
  border-radius: 4px;
  font-size: 12px;
  overflow-x: auto;
}

.settings-info, .quick-stats {
  background: white;
  border: 1px solid #ddd;
  border-radius: 8px;
  padding: 20px;
  margin-bottom: 20px;
}

.settings-info p, .quick-stats ul {
  margin: 10px 0;
}

.quick-stats ul {
  list-style: none;
  padding: 0;
}

.quick-stats li {
  padding: 5px 0;
  border-bottom: 1px solid #eee;
}

.loading, .error {
  text-align: center;
  padding: 40px;
  background: white;
  border: 1px solid #ddd;
  border-radius: 8px;
}

.error h3 {
  color: #dc3545;
}
`;

// Inject styles
if (typeof document !== 'undefined') {
  const existingStyle = document.getElementById('admin-dashboard-styles');
  if (!existingStyle) {
    const styleSheet = document.createElement('style');
    styleSheet.id = 'admin-dashboard-styles';
    styleSheet.textContent = adminStyles;
    document.head.appendChild(styleSheet);
  }
}<|MERGE_RESOLUTION|>--- conflicted
+++ resolved
@@ -346,13 +346,9 @@
             <h3>Admin Actions</h3>
             <div className="admin-form">
               <div className="form-row">
-<<<<<<< HEAD
-                <select
-=======
                 <label htmlFor="selected-user-id">Select User</label>
                 <select
                   id="selected-user-id"
->>>>>>> 79373827
                   name="selectedUserId"
                   value={selectedUserId}
                   onChange={(e) => setSelectedUserId(e.target.value)}
@@ -369,14 +365,9 @@
               <div className="form-row">
                 <div className="action-group">
                   <div className="input-group">
-<<<<<<< HEAD
-                    <label>Grant Subscription (months):</label>
-                    <input
-=======
                     <label htmlFor="grant-months">Grant Subscription (months):</label>
                     <input
                       id="grant-months"
->>>>>>> 79373827
                       name="grantMonths"
                       type="number"
                       min="1"
@@ -395,14 +386,9 @@
 
                 <div className="action-group">
                   <div className="input-group">
-<<<<<<< HEAD
-                    <label>Extend Trial (days):</label>
-                    <input
-=======
                     <label htmlFor="extend-days">Extend Trial (days):</label>
                     <input
                       id="extend-days"
->>>>>>> 79373827
                       name="extendDays"
                       type="number"
                       min="1"
@@ -421,13 +407,9 @@
               </div>
 
               <div className="form-row">
-<<<<<<< HEAD
-                <textarea
-=======
                 <label htmlFor="admin-notes">Admin notes (optional)</label>
                 <textarea
                   id="admin-notes"
->>>>>>> 79373827
                   name="adminNotes"
                   placeholder="Admin notes (optional)"
                   value={adminNotes}
