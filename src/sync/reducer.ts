// src/sync/reducer.ts - State reconstruction from operations
// PHASE 1.3: Enhanced with vector clock-based conflict resolution
import type { AppState } from '../types';
import type { Operation } from './operations';
import { OperationLogManager } from './operationLog';
import { processOperationsWithConflictResolution } from './conflictResolution';
import { logger } from '../utils/logger';

/**
 * Applies a single operation to state, producing new state
 * This is the core of event sourcing - state is computed from operations
 */
export function applyOperation(state: AppState, operation: Operation): AppState {
  try {
    switch (operation.type) {
      case 'COMPLETION_CREATE': {
        const { completion } = operation.payload;

        if (!completion) {
          logger.error('❌ COMPLETION_CREATE: completion is undefined!', {
            operation: operation.id,
            payload: operation.payload,
          });
          return state;
        }

        // USER REQUIREMENT: Duplicate = Same timestamp (system bug creating 2 completions at exact same time)
        // - Different timestamps = Different completions (even if same address/case)
        // - Allows: Same address visited multiple times (2 people at same house)
        // - Blocks: System creating duplicate completions with identical timestamp
        const isDuplicate = state.completions.some(c => c.timestamp === completion.timestamp);

        if (isDuplicate) {
          logger.warn('🚨 DUPLICATE DETECTED: Skipping completion with identical timestamp', {
            timestamp: completion.timestamp,
            address: completion.address,
            caseRef: completion.caseReference,
            outcome: completion.outcome,
            amount: completion.amount,
          });
          return state; // Skip this duplicate
        }

        // 🔍 DEBUG: Log completion being added (only in verbose mode)
        logger.debug('📥 COMPLETION_CREATE applied:', {
          seq: operation.sequence,
          timestamp: completion.timestamp,
          address: completion.address,
          outcome: completion.outcome,
          currentTotal: state.completions.length + 1
        });

        // PHASE 2: Set initial version on create
        const versionedCompletion = {
          ...completion,
          version: completion.version || 1, // Default to 1 if not provided
        };

        return {
          ...state,
          completions: [versionedCompletion, ...state.completions].sort(
            (a, b) => new Date(b.timestamp).getTime() - new Date(a.timestamp).getTime()
          ),
          // Clear active index if this completion was for the active address
<<<<<<< HEAD
          activeIndex: state.activeIndex === completion.index ? null : state.activeIndex,
          // 🔧 CRITICAL FIX: Also clear activeStartTime to prevent orphaned time tracking
          activeStartTime: state.activeIndex === completion.index ? null : state.activeStartTime,
=======
          activeIndex: state.activeIndex === versionedCompletion.index ? null : state.activeIndex,
>>>>>>> 97346a2e
        };
      }

      case 'COMPLETION_UPDATE': {
        const { originalTimestamp, updates, expectedVersion } = operation.payload;

        // PHASE 2: Optimistic concurrency control
        // Check version if expectedVersion provided
        const targetCompletion = state.completions.find(c => c.timestamp === originalTimestamp);

        if (expectedVersion !== undefined && targetCompletion) {
          const currentVersion = targetCompletion.version || 1;

          if (currentVersion !== expectedVersion) {
            // Version mismatch - conflict detected
            logger.warn('🚨 VERSION CONFLICT: Completion update rejected', {
              timestamp: originalTimestamp,
              expectedVersion,
              currentVersion,
              operation: operation.id,
            });

            // PHASE 3: Create conflict object for UI resolution
            // Prevent duplicate conflicts for the same entity
            const existingConflict = state.conflicts?.find(
              c => c.entityType === 'completion' &&
                   c.entityId === originalTimestamp &&
                   c.status === 'pending'
            );

            if (existingConflict) {
              logger.warn('🚨 DUPLICATE CONFLICT: Skipping duplicate conflict for completion', {
                timestamp: originalTimestamp,
                existingConflictId: existingConflict.id,
              });
              return state; // Skip creating duplicate conflict
            }

            const conflict: import('../types').VersionConflict = {
              id: `conflict_${Date.now()}_${Math.random().toString(36).slice(2)}`,
              timestamp: new Date().toISOString(),
              entityType: 'completion',
              entityId: originalTimestamp,
              operationId: operation.id,
              expectedVersion,
              currentVersion,
              remoteData: updates,
              localData: targetCompletion,
              status: 'pending',
            };

            // Add conflict to state
            return {
              ...state,
              conflicts: [...(state.conflicts || []), conflict],
            };
          }
        }

        // Apply update with incremented version
        return {
          ...state,
          completions: state.completions.map(c =>
            c.timestamp === originalTimestamp
              ? {
                  ...c,
                  ...updates,
                  // Increment version on update (default to 1 if not set)
                  version: (c.version || 1) + 1,
                }
              : c
          ),
        };
      }

      case 'COMPLETION_DELETE': {
        const { timestamp, index, listVersion } = operation.payload;

        // PHASE 3: Auto-dismiss conflicts for deleted entity
        const updatedConflicts = state.conflicts?.map(c =>
          c.entityType === 'completion' &&
          c.entityId === timestamp &&
          c.status === 'pending'
            ? {
                ...c,
                status: 'dismissed' as const,
                resolvedAt: new Date().toISOString(),
              }
            : c
        );

        if (updatedConflicts && updatedConflicts !== state.conflicts) {
          logger.info('🗑️ CONFLICT AUTO-DISMISS: Entity deleted, dismissing conflicts', {
            entityType: 'completion',
            timestamp,
          });
        }

        return {
          ...state,
          completions: state.completions.filter(c => !(
            c.timestamp === timestamp &&
            c.index === index &&
            c.listVersion === listVersion
          )),
          conflicts: updatedConflicts,
        };
      }

      case 'ADDRESS_BULK_IMPORT': {
        const { addresses, newListVersion, preserveCompletions } = operation.payload;

        // 🔧 CRITICAL FIX: Validate addresses array
        if (!Array.isArray(addresses)) {
          logger.error('❌ ADDRESS_BULK_IMPORT: addresses is not an array!', {
            type: typeof addresses,
            value: addresses,
            operation: operation.id,
          });
          return state; // Don't corrupt state with invalid data
        }

        // 🔧 FIX: Log the import for debugging
        logger.info('📥 APPLYING ADDRESS_BULK_IMPORT:', {
          count: addresses.length,
          newListVersion,
          preserveCompletions,
          operationId: operation.id,
          sequence: operation.sequence,
        });

        return {
          ...state,
          addresses,
          currentListVersion: newListVersion,
          completions: preserveCompletions ? state.completions : [],
          activeIndex: null, // Reset active index on bulk import
          activeStartTime: null, // 🔧 CRITICAL FIX: Also clear activeStartTime to prevent orphaned time tracking
        };
      }

      case 'ADDRESS_ADD': {
        const { address } = operation.payload;

        return {
          ...state,
          addresses: [...state.addresses, address],
        };
      }

      case 'SESSION_START': {
        const { session } = operation.payload;

        // Single-user app: No duplicate check needed
        // - If user starts session on Device A, Device B syncs and shows it
        // - User won't start another session for same date (they see it's already started)
        // - Operation-level deduplication (by operation ID) prevents actual duplicates
        // - Duplicate check was blocking legitimate operations during state reconstruction

        // Auto-close any stale sessions from previous days
        const today = session.date;
        const updatedSessions = state.daySessions.map(s => {
          if (s.date < today && !s.end) {
            logger.info('Auto-closing stale session:', s);
            return {
              ...s,
              end: new Date(s.date + 'T23:59:59.999Z').toISOString(),
              durationSeconds: Math.floor(
                (new Date(s.date + 'T23:59:59.999Z').getTime() - new Date(s.start || new Date()).getTime()) / 1000
              )
            };
          }
          return s;
        });

        return {
          ...state,
          daySessions: [...updatedSessions, session],
        };
      }

      case 'SESSION_END': {
        const { date, endTime} = operation.payload;

        return {
          ...state,
          daySessions: state.daySessions.map(session => {
            if (session.date === date && !session.end) {
              const startTime = new Date(session.start || new Date()).getTime();
              const endTimeMs = new Date(endTime).getTime();
              const durationSeconds = Math.floor((endTimeMs - startTime) / 1000);

              return {
                ...session,
                end: endTime,
                durationSeconds: durationSeconds > 0 ? durationSeconds : undefined,
              };
            }
            return session;
          }),
        };
      }

      case 'SESSION_UPDATE': {
        const { date, updates } = operation.payload;

        return {
          ...state,
          daySessions: state.daySessions.map(session => {
            if (session.date === date) {
              const updatedSession = { ...session, ...updates };

              // Recalculate duration if both start and end are present
              if (updatedSession.start && updatedSession.end) {
                const startTime = new Date(updatedSession.start).getTime();
                const endTime = new Date(updatedSession.end).getTime();
                updatedSession.durationSeconds = Math.floor((endTime - startTime) / 1000);
              }

              return updatedSession;
            }
            return session;
          }),
        };
      }

      case 'ARRANGEMENT_CREATE': {
        const { arrangement } = operation.payload;

        // Single-user app: No duplicate check needed
        // - If user creates arrangement on Device A, Device B syncs and shows it
        // - User won't create same arrangement again (they see it already exists)
        // - Operation-level deduplication (by operation ID) prevents actual duplicates
        // - Duplicate check was blocking legitimate operations during state reconstruction

        // PHASE 2: Set initial version on create
        const versionedArrangement = {
          ...arrangement,
          version: arrangement.version || 1, // Default to 1 if not provided
        };

        return {
          ...state,
          arrangements: [...state.arrangements, versionedArrangement],
        };
      }

      case 'ARRANGEMENT_UPDATE': {
        const { id, updates, expectedVersion } = operation.payload;

        // PHASE 2: Optimistic concurrency control
        // Check version if expectedVersion provided
        const targetArrangement = state.arrangements.find(arr => arr.id === id);

        if (expectedVersion !== undefined && targetArrangement) {
          const currentVersion = targetArrangement.version || 1;

          if (currentVersion !== expectedVersion) {
            // Version mismatch - conflict detected
            logger.warn('🚨 VERSION CONFLICT: Arrangement update rejected', {
              id,
              expectedVersion,
              currentVersion,
              operation: operation.id,
            });

            // PHASE 3: Create conflict object for UI resolution
            // Prevent duplicate conflicts for the same entity
            const existingConflict = state.conflicts?.find(
              c => c.entityType === 'arrangement' &&
                   c.entityId === id &&
                   c.status === 'pending'
            );

            if (existingConflict) {
              logger.warn('🚨 DUPLICATE CONFLICT: Skipping duplicate conflict for arrangement', {
                id,
                existingConflictId: existingConflict.id,
              });
              return state; // Skip creating duplicate conflict
            }

            const conflict: import('../types').VersionConflict = {
              id: `conflict_${Date.now()}_${Math.random().toString(36).slice(2)}`,
              timestamp: new Date().toISOString(),
              entityType: 'arrangement',
              entityId: id,
              operationId: operation.id,
              expectedVersion,
              currentVersion,
              remoteData: updates,
              localData: targetArrangement,
              status: 'pending',
            };

            // Add conflict to state
            return {
              ...state,
              conflicts: [...(state.conflicts || []), conflict],
            };
          }
        }

        // Apply update with incremented version
        return {
          ...state,
          arrangements: state.arrangements.map(arr =>
            arr.id === id
              ? {
                  ...arr,
                  ...updates,
                  updatedAt: operation.timestamp,
                  // Increment version on update (default to 1 if not set)
                  version: (arr.version || 1) + 1,
                }
              : arr
          ),
        };
      }

      case 'ARRANGEMENT_DELETE': {
        const { id } = operation.payload;

        // PHASE 3: Auto-dismiss conflicts for deleted entity
        const updatedConflicts = state.conflicts?.map(c =>
          c.entityType === 'arrangement' &&
          c.entityId === id &&
          c.status === 'pending'
            ? {
                ...c,
                status: 'dismissed' as const,
                resolvedAt: new Date().toISOString(),
              }
            : c
        );

        if (updatedConflicts && updatedConflicts !== state.conflicts) {
          logger.info('🗑️ CONFLICT AUTO-DISMISS: Entity deleted, dismissing conflicts', {
            entityType: 'arrangement',
            id,
          });
        }

        return {
          ...state,
          arrangements: state.arrangements.filter(arr => arr.id !== id),
          conflicts: updatedConflicts,
        };
      }

      case 'ACTIVE_INDEX_SET': {
        const { index, startTime } = operation.payload;

        return {
          ...state,
          activeIndex: index,
          activeStartTime: startTime ?? (index !== null ? new Date().toISOString() : null),
        };
      }

      case 'SETTINGS_UPDATE_SUBSCRIPTION': {
        const { subscription } = operation.payload;

        return {
          ...state,
          subscription,
        };
      }

      case 'SETTINGS_UPDATE_REMINDER': {
        const { settings } = operation.payload;

        return {
          ...state,
          reminderSettings: settings,
        };
      }

      case 'SETTINGS_UPDATE_BONUS': {
        const { settings } = operation.payload;

        return {
          ...state,
          bonusSettings: settings,
        };
      }

      default:
        logger.warn('Unknown operation type:', (operation as any).type);
        return state;
    }
  } catch (error) {
    logger.error('Failed to apply operation:', error, operation);
    return state; // Return unchanged state on error
  }
}

/**
 * Reconstructs state by applying all operations in sequence
 * This is how we compute current state from the operation log
 */
export function reconstructState(
  initialState: AppState,
  operations: Operation[]
): AppState {
  // Sort operations by sequence number to ensure deterministic replay
  const sortedOps = [...operations].sort((a, b) => a.sequence - b.sequence);

  logger.info('🔄 STATE RECONSTRUCTION START:', {
    totalOperations: operations.length,
    sequenceRange: operations.length > 0
      ? `${operations[0]?.sequence} - ${operations[operations.length - 1]?.sequence}`
      : 'none',
    operationTypes: operations.reduce((acc, op) => {
      acc[op.type] = (acc[op.type] || 0) + 1;
      return acc;
    }, {} as Record<string, number>),
  });

  const finalState = sortedOps.reduce(applyOperation, initialState);

  logger.info('🔄 STATE RECONSTRUCTION COMPLETE:', {
    addresses: finalState.addresses?.length || 0,
    completions: finalState.completions?.length || 0,
    arrangements: finalState.arrangements?.length || 0,
    daySessions: finalState.daySessions?.length || 0,
    currentListVersion: finalState.currentListVersion,
  });

  return finalState;
}

/**
 * PHASE 1.3: Reconstruct state with vector clock-based conflict resolution
 * Applies conflict resolution before replaying operations for more accurate state
 */
export function reconstructStateWithConflictResolution(
  initialState: AppState,
  operations: Operation[],
  manager?: OperationLogManager
): AppState {
  const reconstructionInfo = {
    totalOperations: operations.length,
    hasVectorClocks: operations.some(op => !!op.vectorClock),
    completionOps: operations.filter(op => op.type === 'COMPLETION_CREATE').length,
  };
  logger.debug('🔄 STATE RECONSTRUCTION WITH CONFLICT RESOLUTION START:', reconstructionInfo);

  // Apply conflict resolution
  const { validOperations, conflictsResolved, operationsRejected } =
    processOperationsWithConflictResolution(operations, initialState, manager);

  const conflictInfo = {
    conflictsResolved,
    operationsRejected,
    validOperations: validOperations.length,
    validCompletions: validOperations.filter(op => op.type === 'COMPLETION_CREATE').length,
  };

  if (conflictsResolved > 0 || operationsRejected > 0) {
    logger.debug('Conflict resolution applied:', conflictInfo);
  }

  // Sort resolved operations by sequence
  const sortedOps = [...validOperations].sort((a, b) => a.sequence - b.sequence);

  logger.debug('🔄 About to apply', sortedOps.length, 'operations (', sortedOps.filter(op => op.type === 'COMPLETION_CREATE').length, 'completions)');

  // Apply resolved operations to state
  const finalState = sortedOps.reduce(applyOperation, initialState);

  const finalInfo = {
    addresses: finalState.addresses?.length || 0,
    completions: finalState.completions?.length || 0,
    arrangements: finalState.arrangements?.length || 0,
    daySessions: finalState.daySessions?.length || 0,
    currentListVersion: finalState.currentListVersion,
    conflictsResolved,
    operationsRejected,
  };
  logger.debug('🔄 STATE RECONSTRUCTION WITH CONFLICT RESOLUTION COMPLETE:', finalInfo);

  return finalState;
}
<|MERGE_RESOLUTION|>--- conflicted
+++ resolved
@@ -62,13 +62,7 @@
             (a, b) => new Date(b.timestamp).getTime() - new Date(a.timestamp).getTime()
           ),
           // Clear active index if this completion was for the active address
-<<<<<<< HEAD
-          activeIndex: state.activeIndex === completion.index ? null : state.activeIndex,
-          // 🔧 CRITICAL FIX: Also clear activeStartTime to prevent orphaned time tracking
-          activeStartTime: state.activeIndex === completion.index ? null : state.activeStartTime,
-=======
           activeIndex: state.activeIndex === versionedCompletion.index ? null : state.activeIndex,
->>>>>>> 97346a2e
         };
       }
 
@@ -206,7 +200,6 @@
           currentListVersion: newListVersion,
           completions: preserveCompletions ? state.completions : [],
           activeIndex: null, // Reset active index on bulk import
-          activeStartTime: null, // 🔧 CRITICAL FIX: Also clear activeStartTime to prevent orphaned time tracking
         };
       }
 
